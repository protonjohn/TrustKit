// !$*UTF8*$!
{
	archiveVersion = 1;
	classes = {
	};
	objectVersion = 46;
	objects = {

/* Begin PBXBuildFile section */
		075AA1091AC985FD00178223 /* TSKPinningValidatorTests.m in Sources */ = {isa = PBXBuildFile; fileRef = 2FA2868CAFECA46ADE0B6E3E /* TSKPinningValidatorTests.m */; };
		0DB3B67C1DA3B24100DA730D /* init_registry_tables.c in Sources */ = {isa = PBXBuildFile; fileRef = 8C84CCC11D6E5D5A009B3E7D /* init_registry_tables.c */; };
		0DB3B67D1DA3B26700DA730D /* assert.c in Sources */ = {isa = PBXBuildFile; fileRef = 8C84CCBF1D6E5D5A009B3E7D /* assert.c */; };
		0DB3B67E1DA3B26700DA730D /* registry_search.c in Sources */ = {isa = PBXBuildFile; fileRef = 8C84CCC31D6E5D5A009B3E7D /* registry_search.c */; };
		0DB3B67F1DA3B26700DA730D /* trie_search.c in Sources */ = {isa = PBXBuildFile; fileRef = 8C84CCC91D6E5D5A009B3E7D /* trie_search.c */; };
		0E64A7601B867BA000CA164A /* TSKReportsRateLimiter.m in Sources */ = {isa = PBXBuildFile; fileRef = 8C9EBE011B619BBE00CA7EE0 /* TSKReportsRateLimiter.m */; };
		6B032D401AF1AEC200EAFA69 /* TSKReporterTests.m in Sources */ = {isa = PBXBuildFile; fileRef = 6B032D3F1AF1AEB600EAFA69 /* TSKReporterTests.m */; };
		6B2B06AD1B05154A00FC749E /* TSKBackgroundReporter.h in Headers */ = {isa = PBXBuildFile; fileRef = 6B2B06AC1B05154A00FC749E /* TSKBackgroundReporter.h */; };
		6B2B06AF1B05157400FC749E /* TSKBackgroundReporter.m in Sources */ = {isa = PBXBuildFile; fileRef = 6B2B06AE1B05157400FC749E /* TSKBackgroundReporter.m */; };
		8C0C90491E3C41F9003851A8 /* TSKPinningValidator.m in Sources */ = {isa = PBXBuildFile; fileRef = 8C0C90481E3C41F3003851A8 /* TSKPinningValidator.m */; };
		8C0C904A1E3C41FA003851A8 /* TSKPinningValidator.m in Sources */ = {isa = PBXBuildFile; fileRef = 8C0C90481E3C41F3003851A8 /* TSKPinningValidator.m */; };
		8C0C904B1E3C41FB003851A8 /* TSKPinningValidator.m in Sources */ = {isa = PBXBuildFile; fileRef = 8C0C90481E3C41F3003851A8 /* TSKPinningValidator.m */; };
		8C0C904C1E3C41FB003851A8 /* TSKPinningValidator.m in Sources */ = {isa = PBXBuildFile; fileRef = 8C0C90481E3C41F3003851A8 /* TSKPinningValidator.m */; };
		8C0C904D1E3C41FE003851A8 /* TSKPinningValidator.m in Sources */ = {isa = PBXBuildFile; fileRef = 8C0C90481E3C41F3003851A8 /* TSKPinningValidator.m */; };
		8C0C904E1E3C4210003851A8 /* TSKPinningValidator.h in Headers */ = {isa = PBXBuildFile; fileRef = 8C0C90471E3C41F3003851A8 /* TSKPinningValidator.h */; settings = {ATTRIBUTES = (Public, ); }; };
		8C0C904F1E3C4212003851A8 /* TSKPinningValidator.h in Headers */ = {isa = PBXBuildFile; fileRef = 8C0C90471E3C41F3003851A8 /* TSKPinningValidator.h */; settings = {ATTRIBUTES = (Public, ); }; };
		8C0C90501E3C4212003851A8 /* TSKPinningValidator.h in Headers */ = {isa = PBXBuildFile; fileRef = 8C0C90471E3C41F3003851A8 /* TSKPinningValidator.h */; settings = {ATTRIBUTES = (Public, ); }; };
		8C0C90511E3C4213003851A8 /* TSKPinningValidator.h in Headers */ = {isa = PBXBuildFile; fileRef = 8C0C90471E3C41F3003851A8 /* TSKPinningValidator.h */; settings = {ATTRIBUTES = (Public, ); }; };
		8C15F9A01B16094D00F06C0E /* TSKPinFailureReport.h in Headers */ = {isa = PBXBuildFile; fileRef = 8C15F99E1B16094D00F06C0E /* TSKPinFailureReport.h */; };
		8C15F9A11B16094E00F06C0E /* TSKPinFailureReport.m in Sources */ = {isa = PBXBuildFile; fileRef = 8C15F99F1B16094D00F06C0E /* TSKPinFailureReport.m */; };
		8C15F9A41B17564400F06C0E /* TSKPinConfigurationTests.m in Sources */ = {isa = PBXBuildFile; fileRef = 8C15F9A31B17564400F06C0E /* TSKPinConfigurationTests.m */; };
		8C4346D71E5B894A008023F9 /* configuration_utils.h in Headers */ = {isa = PBXBuildFile; fileRef = 8C4346D41E5B894A008023F9 /* configuration_utils.h */; };
		8C4346DA1E5B894A008023F9 /* configuration_utils.m in Sources */ = {isa = PBXBuildFile; fileRef = 8C4346D51E5B894A008023F9 /* configuration_utils.m */; };
		8C4346DB1E5B894A008023F9 /* configuration_utils.m in Sources */ = {isa = PBXBuildFile; fileRef = 8C4346D51E5B894A008023F9 /* configuration_utils.m */; };
		8C4346DC1E5B894A008023F9 /* configuration_utils.m in Sources */ = {isa = PBXBuildFile; fileRef = 8C4346D51E5B894A008023F9 /* configuration_utils.m */; };
		8C4346DD1E5B894A008023F9 /* configuration_utils.m in Sources */ = {isa = PBXBuildFile; fileRef = 8C4346D51E5B894A008023F9 /* configuration_utils.m */; };
		8C4346DE1E5B894A008023F9 /* configuration_utils.m in Sources */ = {isa = PBXBuildFile; fileRef = 8C4346D51E5B894A008023F9 /* configuration_utils.m */; };
		8C5AB46A1CF26A3E00234B30 /* OCMock.framework in CopyFiles */ = {isa = PBXBuildFile; fileRef = 8C5AB4671CF26A2900234B30 /* OCMock.framework */; settings = {ATTRIBUTES = (CodeSignOnCopy, RemoveHeadersOnCopy, ); }; };
		8C5D98B31CEFF079008E654B /* parse_configuration.m in Sources */ = {isa = PBXBuildFile; fileRef = 8C5D98B21CEFF079008E654B /* parse_configuration.m */; };
		8C5D98B41CEFF079008E654B /* parse_configuration.m in Sources */ = {isa = PBXBuildFile; fileRef = 8C5D98B21CEFF079008E654B /* parse_configuration.m */; };
		8C5D98B51CEFF079008E654B /* parse_configuration.m in Sources */ = {isa = PBXBuildFile; fileRef = 8C5D98B21CEFF079008E654B /* parse_configuration.m */; };
		8C80249D1D750D0100678959 /* TSKLoggerTests.m in Sources */ = {isa = PBXBuildFile; fileRef = 8C80249C1D750D0100678959 /* TSKLoggerTests.m */; };
		8C80249E1D750D0100678959 /* TSKLoggerTests.m in Sources */ = {isa = PBXBuildFile; fileRef = 8C80249C1D750D0100678959 /* TSKLoggerTests.m */; };
		8C80249F1D750D0100678959 /* TSKLoggerTests.m in Sources */ = {isa = PBXBuildFile; fileRef = 8C80249C1D750D0100678959 /* TSKLoggerTests.m */; };
		8C84804D1A896EE30017C155 /* TrustKit.h in Headers */ = {isa = PBXBuildFile; fileRef = 8C84804C1A896EE30017C155 /* TrustKit.h */; settings = {ATTRIBUTES = (Public, ); }; };
		8C84806D1A896F660017C155 /* TrustKit.m in Sources */ = {isa = PBXBuildFile; fileRef = 8C84806C1A896F660017C155 /* TrustKit.m */; };
		8C84CB911D6E0981009B3E7D /* ssl_pin_verifier.m in Sources */ = {isa = PBXBuildFile; fileRef = 8CE919211AEA077F002B29AE /* ssl_pin_verifier.m */; };
		8C84CB921D6E0981009B3E7D /* TSKReportsRateLimiter.m in Sources */ = {isa = PBXBuildFile; fileRef = 8C9EBE011B619BBE00CA7EE0 /* TSKReportsRateLimiter.m */; };
		8C84CB931D6E0981009B3E7D /* parse_configuration.m in Sources */ = {isa = PBXBuildFile; fileRef = 8C5D98B21CEFF079008E654B /* parse_configuration.m */; };
		8C84CB941D6E0981009B3E7D /* TSKBackgroundReporter.m in Sources */ = {isa = PBXBuildFile; fileRef = 6B2B06AE1B05157400FC749E /* TSKBackgroundReporter.m */; };
		8C84CB951D6E0981009B3E7D /* TSKNSURLSessionDelegateProxy.m in Sources */ = {isa = PBXBuildFile; fileRef = 8CD5F7481BCB535E005801D8 /* TSKNSURLSessionDelegateProxy.m */; };
		8C84CB971D6E0981009B3E7D /* TSKPinFailureReport.m in Sources */ = {isa = PBXBuildFile; fileRef = 8C15F99F1B16094D00F06C0E /* TSKPinFailureReport.m */; };
		8C84CB991D6E0981009B3E7D /* TSKNSURLConnectionDelegateProxy.m in Sources */ = {isa = PBXBuildFile; fileRef = 8CD5F7301BC5ED4A005801D8 /* TSKNSURLConnectionDelegateProxy.m */; };
		8C84CB9A1D6E0981009B3E7D /* TrustKit.m in Sources */ = {isa = PBXBuildFile; fileRef = 8C84806C1A896F660017C155 /* TrustKit.m */; };
		8C84CB9B1D6E0981009B3E7D /* reporting_utils.m in Sources */ = {isa = PBXBuildFile; fileRef = 8CCBD15A1B186D1100CB88AF /* reporting_utils.m */; };
		8C84CB9C1D6E0981009B3E7D /* RSSwizzle.m in Sources */ = {isa = PBXBuildFile; fileRef = 8CD5F7411BCB06F4005801D8 /* RSSwizzle.m */; settings = {COMPILER_FLAGS = "-Wno-sign-conversion -Wno-sign-compare"; }; };
		8C84CBA21D6E0981009B3E7D /* domain_registry.h in Headers */ = {isa = PBXBuildFile; fileRef = 8CE919291AEA0F7E002B29AE /* domain_registry.h */; };
		8C84CBA41D6E0981009B3E7D /* TSKNSURLSessionDelegateProxy.h in Headers */ = {isa = PBXBuildFile; fileRef = 8CD5F7471BCB535E005801D8 /* TSKNSURLSessionDelegateProxy.h */; };
		8C84CBA61D6E0981009B3E7D /* TSKBackgroundReporter.h in Headers */ = {isa = PBXBuildFile; fileRef = 6B2B06AC1B05154A00FC749E /* TSKBackgroundReporter.h */; };
		8C84CBA71D6E0981009B3E7D /* TSKNSURLConnectionDelegateProxy.h in Headers */ = {isa = PBXBuildFile; fileRef = 8CD5F72F1BC5ED4A005801D8 /* TSKNSURLConnectionDelegateProxy.h */; };
		8C84CBA81D6E0981009B3E7D /* TSKReportsRateLimiter.h in Headers */ = {isa = PBXBuildFile; fileRef = 8C9EBE001B619BBE00CA7EE0 /* TSKReportsRateLimiter.h */; };
		8C84CBA91D6E0981009B3E7D /* RSSwizzle.h in Headers */ = {isa = PBXBuildFile; fileRef = 8CD5F7401BCB06F4005801D8 /* RSSwizzle.h */; };
		8C84CBAA1D6E0981009B3E7D /* reporting_utils.h in Headers */ = {isa = PBXBuildFile; fileRef = 8C9492F51B2379A100F5DF38 /* reporting_utils.h */; };
		8C84CBAB1D6E0981009B3E7D /* TrustKit.h in Headers */ = {isa = PBXBuildFile; fileRef = 8C84804C1A896EE30017C155 /* TrustKit.h */; settings = {ATTRIBUTES = (Public, ); }; };
		8C84CBAC1D6E0981009B3E7D /* TSKPinFailureReport.h in Headers */ = {isa = PBXBuildFile; fileRef = 8C15F99E1B16094D00F06C0E /* TSKPinFailureReport.h */; };
		8C84CBAD1D6E0981009B3E7D /* ssl_pin_verifier.h in Headers */ = {isa = PBXBuildFile; fileRef = 8CE919241AEA07C5002B29AE /* ssl_pin_verifier.h */; };
		8C84CBC31D6E1718009B3E7D /* TSKNSURLConnectionTests.m in Sources */ = {isa = PBXBuildFile; fileRef = 8CD5F7371BCB02A7005801D8 /* TSKNSURLConnectionTests.m */; };
		8C84CBC41D6E1718009B3E7D /* TSKPinConfigurationTests.m in Sources */ = {isa = PBXBuildFile; fileRef = 8C15F9A31B17564400F06C0E /* TSKPinConfigurationTests.m */; };
		8C84CBC51D6E1718009B3E7D /* TSKPinningValidatorTests.m in Sources */ = {isa = PBXBuildFile; fileRef = 2FA2868CAFECA46ADE0B6E3E /* TSKPinningValidatorTests.m */; };
		8C84CBC61D6E1718009B3E7D /* TSKPublicKeyAlgorithmTests.m in Sources */ = {isa = PBXBuildFile; fileRef = 8CC78B241B1B616500523A25 /* TSKPublicKeyAlgorithmTests.m */; };
		8C84CBC71D6E1718009B3E7D /* TSKReporterTests.m in Sources */ = {isa = PBXBuildFile; fileRef = 6B032D3F1AF1AEB600EAFA69 /* TSKReporterTests.m */; };
		8C84CBC81D6E1718009B3E7D /* TSKNSURLSessionTests.m in Sources */ = {isa = PBXBuildFile; fileRef = 8CD5F7561BCB7219005801D8 /* TSKNSURLSessionTests.m */; };
		8C84CBC91D6E1718009B3E7D /* TSKCertificateUtils.m in Sources */ = {isa = PBXBuildFile; fileRef = 8CC78B1F1B1B586F00523A25 /* TSKCertificateUtils.m */; };
		8C84CBE11D6E176A009B3E7D /* TrustKit.framework in Frameworks */ = {isa = PBXBuildFile; fileRef = 8C84CBB21D6E0981009B3E7D /* TrustKit.framework */; };
		8C84CC091D6E3C67009B3E7D /* vendor_identifier.h in Headers */ = {isa = PBXBuildFile; fileRef = 8C84CC071D6E3C67009B3E7D /* vendor_identifier.h */; };
		8C84CC0A1D6E3C67009B3E7D /* vendor_identifier.h in Headers */ = {isa = PBXBuildFile; fileRef = 8C84CC071D6E3C67009B3E7D /* vendor_identifier.h */; };
		8C84CC0B1D6E3C67009B3E7D /* vendor_identifier.h in Headers */ = {isa = PBXBuildFile; fileRef = 8C84CC071D6E3C67009B3E7D /* vendor_identifier.h */; };
		8C84CC0C1D6E3C67009B3E7D /* vendor_identifier.m in Sources */ = {isa = PBXBuildFile; fileRef = 8C84CC081D6E3C67009B3E7D /* vendor_identifier.m */; };
		8C84CC0D1D6E3C67009B3E7D /* vendor_identifier.m in Sources */ = {isa = PBXBuildFile; fileRef = 8C84CC081D6E3C67009B3E7D /* vendor_identifier.m */; };
		8C84CC0E1D6E3C67009B3E7D /* vendor_identifier.m in Sources */ = {isa = PBXBuildFile; fileRef = 8C84CC081D6E3C67009B3E7D /* vendor_identifier.m */; };
		8C84CC0F1D6E3C67009B3E7D /* vendor_identifier.m in Sources */ = {isa = PBXBuildFile; fileRef = 8C84CC081D6E3C67009B3E7D /* vendor_identifier.m */; };
		8C84CCCB1D6E5D5A009B3E7D /* assert.c in Sources */ = {isa = PBXBuildFile; fileRef = 8C84CCBF1D6E5D5A009B3E7D /* assert.c */; };
		8C84CCCC1D6E5D5A009B3E7D /* assert.c in Sources */ = {isa = PBXBuildFile; fileRef = 8C84CCBF1D6E5D5A009B3E7D /* assert.c */; };
		8C84CCCD1D6E5D5A009B3E7D /* assert.c in Sources */ = {isa = PBXBuildFile; fileRef = 8C84CCBF1D6E5D5A009B3E7D /* assert.c */; };
		8C84CCCE1D6E5D5A009B3E7D /* assert.h in Headers */ = {isa = PBXBuildFile; fileRef = 8C84CCC01D6E5D5A009B3E7D /* assert.h */; };
		8C84CCCF1D6E5D5A009B3E7D /* assert.h in Headers */ = {isa = PBXBuildFile; fileRef = 8C84CCC01D6E5D5A009B3E7D /* assert.h */; };
		8C84CCD01D6E5D5A009B3E7D /* assert.h in Headers */ = {isa = PBXBuildFile; fileRef = 8C84CCC01D6E5D5A009B3E7D /* assert.h */; };
		8C84CCD11D6E5D5A009B3E7D /* init_registry_tables.c in Sources */ = {isa = PBXBuildFile; fileRef = 8C84CCC11D6E5D5A009B3E7D /* init_registry_tables.c */; };
		8C84CCD21D6E5D5A009B3E7D /* init_registry_tables.c in Sources */ = {isa = PBXBuildFile; fileRef = 8C84CCC11D6E5D5A009B3E7D /* init_registry_tables.c */; };
		8C84CCD31D6E5D5A009B3E7D /* init_registry_tables.c in Sources */ = {isa = PBXBuildFile; fileRef = 8C84CCC11D6E5D5A009B3E7D /* init_registry_tables.c */; };
		8C84CCD71D6E5D5A009B3E7D /* registry_search.c in Sources */ = {isa = PBXBuildFile; fileRef = 8C84CCC31D6E5D5A009B3E7D /* registry_search.c */; };
		8C84CCD81D6E5D5A009B3E7D /* registry_search.c in Sources */ = {isa = PBXBuildFile; fileRef = 8C84CCC31D6E5D5A009B3E7D /* registry_search.c */; };
		8C84CCD91D6E5D5A009B3E7D /* registry_search.c in Sources */ = {isa = PBXBuildFile; fileRef = 8C84CCC31D6E5D5A009B3E7D /* registry_search.c */; };
		8C84CCDA1D6E5D5A009B3E7D /* registry_types.h in Headers */ = {isa = PBXBuildFile; fileRef = 8C84CCC41D6E5D5A009B3E7D /* registry_types.h */; };
		8C84CCDB1D6E5D5A009B3E7D /* registry_types.h in Headers */ = {isa = PBXBuildFile; fileRef = 8C84CCC41D6E5D5A009B3E7D /* registry_types.h */; };
		8C84CCDC1D6E5D5A009B3E7D /* registry_types.h in Headers */ = {isa = PBXBuildFile; fileRef = 8C84CCC41D6E5D5A009B3E7D /* registry_types.h */; };
		8C84CCE01D6E5D5A009B3E7D /* string_util.h in Headers */ = {isa = PBXBuildFile; fileRef = 8C84CCC61D6E5D5A009B3E7D /* string_util.h */; };
		8C84CCE11D6E5D5A009B3E7D /* string_util.h in Headers */ = {isa = PBXBuildFile; fileRef = 8C84CCC61D6E5D5A009B3E7D /* string_util.h */; };
		8C84CCE21D6E5D5A009B3E7D /* string_util.h in Headers */ = {isa = PBXBuildFile; fileRef = 8C84CCC61D6E5D5A009B3E7D /* string_util.h */; };
		8C84CCE31D6E5D5A009B3E7D /* trie_node.h in Headers */ = {isa = PBXBuildFile; fileRef = 8C84CCC71D6E5D5A009B3E7D /* trie_node.h */; };
		8C84CCE41D6E5D5A009B3E7D /* trie_node.h in Headers */ = {isa = PBXBuildFile; fileRef = 8C84CCC71D6E5D5A009B3E7D /* trie_node.h */; };
		8C84CCE51D6E5D5A009B3E7D /* trie_node.h in Headers */ = {isa = PBXBuildFile; fileRef = 8C84CCC71D6E5D5A009B3E7D /* trie_node.h */; };
		8C84CCE91D6E5D5A009B3E7D /* trie_search.c in Sources */ = {isa = PBXBuildFile; fileRef = 8C84CCC91D6E5D5A009B3E7D /* trie_search.c */; };
		8C84CCEA1D6E5D5A009B3E7D /* trie_search.c in Sources */ = {isa = PBXBuildFile; fileRef = 8C84CCC91D6E5D5A009B3E7D /* trie_search.c */; };
		8C84CCEB1D6E5D5A009B3E7D /* trie_search.c in Sources */ = {isa = PBXBuildFile; fileRef = 8C84CCC91D6E5D5A009B3E7D /* trie_search.c */; };
		8C84CCEC1D6E5D5A009B3E7D /* trie_search.h in Headers */ = {isa = PBXBuildFile; fileRef = 8C84CCCA1D6E5D5A009B3E7D /* trie_search.h */; };
		8C84CCED1D6E5D5A009B3E7D /* trie_search.h in Headers */ = {isa = PBXBuildFile; fileRef = 8C84CCCA1D6E5D5A009B3E7D /* trie_search.h */; };
		8C84CCEE1D6E5D5A009B3E7D /* trie_search.h in Headers */ = {isa = PBXBuildFile; fileRef = 8C84CCCA1D6E5D5A009B3E7D /* trie_search.h */; };
		8C84CCF11D6E5DE9009B3E7D /* registry_tables.h in Headers */ = {isa = PBXBuildFile; fileRef = 8C84CCF01D6E5DE9009B3E7D /* registry_tables.h */; };
		8C84CCF21D6E5DE9009B3E7D /* registry_tables.h in Headers */ = {isa = PBXBuildFile; fileRef = 8C84CCF01D6E5DE9009B3E7D /* registry_tables.h */; };
		8C84CCF31D6E5DE9009B3E7D /* registry_tables.h in Headers */ = {isa = PBXBuildFile; fileRef = 8C84CCF01D6E5DE9009B3E7D /* registry_tables.h */; };
		8C8716B21B23A9F400267E1D /* TSKBackgroundReporter.m in Sources */ = {isa = PBXBuildFile; fileRef = 6B2B06AE1B05157400FC749E /* TSKBackgroundReporter.m */; };
		8C8716B31B23A9F700267E1D /* TSKPinFailureReport.m in Sources */ = {isa = PBXBuildFile; fileRef = 8C15F99F1B16094D00F06C0E /* TSKPinFailureReport.m */; };
		8C8716B41B23A9FA00267E1D /* reporting_utils.m in Sources */ = {isa = PBXBuildFile; fileRef = 8CCBD15A1B186D1100CB88AF /* reporting_utils.m */; };
		8C8716B61B23AA0800267E1D /* ssl_pin_verifier.m in Sources */ = {isa = PBXBuildFile; fileRef = 8CE919211AEA077F002B29AE /* ssl_pin_verifier.m */; };
		8C8716B81B23AA0D00267E1D /* TrustKit.m in Sources */ = {isa = PBXBuildFile; fileRef = 8C84806C1A896F660017C155 /* TrustKit.m */; };
		8C9492F61B2379A100F5DF38 /* reporting_utils.h in Headers */ = {isa = PBXBuildFile; fileRef = 8C9492F51B2379A100F5DF38 /* reporting_utils.h */; };
		8C9EBE021B619BBE00CA7EE0 /* TSKReportsRateLimiter.h in Headers */ = {isa = PBXBuildFile; fileRef = 8C9EBE001B619BBE00CA7EE0 /* TSKReportsRateLimiter.h */; };
		8C9EBE031B619BBE00CA7EE0 /* TSKReportsRateLimiter.m in Sources */ = {isa = PBXBuildFile; fileRef = 8C9EBE011B619BBE00CA7EE0 /* TSKReportsRateLimiter.m */; };
		8CA6CC071BAE2ADD00BDA419 /* TrustKit.framework in Frameworks */ = {isa = PBXBuildFile; fileRef = 8CA6CBFD1BAE2ADD00BDA419 /* TrustKit.framework */; };
		8CA6CC141BAE2B6600BDA419 /* TSKReportsRateLimiter.h in Headers */ = {isa = PBXBuildFile; fileRef = 8C9EBE001B619BBE00CA7EE0 /* TSKReportsRateLimiter.h */; };
		8CA6CC151BAE2B6600BDA419 /* TSKReportsRateLimiter.m in Sources */ = {isa = PBXBuildFile; fileRef = 8C9EBE011B619BBE00CA7EE0 /* TSKReportsRateLimiter.m */; };
		8CA6CC191BAE2B6600BDA419 /* TSKBackgroundReporter.h in Headers */ = {isa = PBXBuildFile; fileRef = 6B2B06AC1B05154A00FC749E /* TSKBackgroundReporter.h */; };
		8CA6CC1A1BAE2B6600BDA419 /* TSKBackgroundReporter.m in Sources */ = {isa = PBXBuildFile; fileRef = 6B2B06AE1B05157400FC749E /* TSKBackgroundReporter.m */; };
		8CA6CC1B1BAE2B6600BDA419 /* TSKPinFailureReport.h in Headers */ = {isa = PBXBuildFile; fileRef = 8C15F99E1B16094D00F06C0E /* TSKPinFailureReport.h */; };
		8CA6CC1C1BAE2B6600BDA419 /* TSKPinFailureReport.m in Sources */ = {isa = PBXBuildFile; fileRef = 8C15F99F1B16094D00F06C0E /* TSKPinFailureReport.m */; };
		8CA6CC1D1BAE2B6600BDA419 /* reporting_utils.h in Headers */ = {isa = PBXBuildFile; fileRef = 8C9492F51B2379A100F5DF38 /* reporting_utils.h */; };
		8CA6CC1E1BAE2B6600BDA419 /* reporting_utils.m in Sources */ = {isa = PBXBuildFile; fileRef = 8CCBD15A1B186D1100CB88AF /* reporting_utils.m */; };
		8CA6CC211BAE2B6A00BDA419 /* ssl_pin_verifier.h in Headers */ = {isa = PBXBuildFile; fileRef = 8CE919241AEA07C5002B29AE /* ssl_pin_verifier.h */; };
		8CA6CC221BAE2B6A00BDA419 /* ssl_pin_verifier.m in Sources */ = {isa = PBXBuildFile; fileRef = 8CE919211AEA077F002B29AE /* ssl_pin_verifier.m */; };
		8CA6CC251BAE2B6A00BDA419 /* TrustKit.h in Headers */ = {isa = PBXBuildFile; fileRef = 8C84804C1A896EE30017C155 /* TrustKit.h */; settings = {ATTRIBUTES = (Public, ); }; };
		8CA6CC261BAE2B6A00BDA419 /* TrustKit.m in Sources */ = {isa = PBXBuildFile; fileRef = 8C84806C1A896F660017C155 /* TrustKit.m */; };
		8CA6CC271BAE2B7000BDA419 /* domain_registry.h in Headers */ = {isa = PBXBuildFile; fileRef = 8CE919291AEA0F7E002B29AE /* domain_registry.h */; };
		8CA6CC391BAE2C7200BDA419 /* TSKPinningValidatorTests.m in Sources */ = {isa = PBXBuildFile; fileRef = 2FA2868CAFECA46ADE0B6E3E /* TSKPinningValidatorTests.m */; };
		8CA6CC3A1BAE2C7C00BDA419 /* TSKReporterTests.m in Sources */ = {isa = PBXBuildFile; fileRef = 6B032D3F1AF1AEB600EAFA69 /* TSKReporterTests.m */; };
		8CA6CC3B1BAE2C7E00BDA419 /* TSKPinConfigurationTests.m in Sources */ = {isa = PBXBuildFile; fileRef = 8C15F9A31B17564400F06C0E /* TSKPinConfigurationTests.m */; };
		8CA6CC3C1BAE2C8100BDA419 /* TSKPublicKeyAlgorithmTests.m in Sources */ = {isa = PBXBuildFile; fileRef = 8CC78B241B1B616500523A25 /* TSKPublicKeyAlgorithmTests.m */; };
		8CA6CC3D1BAE2C8500BDA419 /* TSKCertificateUtils.m in Sources */ = {isa = PBXBuildFile; fileRef = 8CC78B1F1B1B586F00523A25 /* TSKCertificateUtils.m */; };
		8CBA05C71E28AA6C0045D8B3 /* GlobalSignDomainValidationCA-SHA256-G2.der in Resources */ = {isa = PBXBuildFile; fileRef = 8CBA05C41E28AA6C0045D8B3 /* GlobalSignDomainValidationCA-SHA256-G2.der */; };
		8CBA05C81E28AA6C0045D8B3 /* GlobalSignDomainValidationCA-SHA256-G2.der in Resources */ = {isa = PBXBuildFile; fileRef = 8CBA05C41E28AA6C0045D8B3 /* GlobalSignDomainValidationCA-SHA256-G2.der */; };
		8CBA05C91E28AA6C0045D8B3 /* GlobalSignDomainValidationCA-SHA256-G2.der in Resources */ = {isa = PBXBuildFile; fileRef = 8CBA05C41E28AA6C0045D8B3 /* GlobalSignDomainValidationCA-SHA256-G2.der */; };
		8CBA05CA1E28AA6C0045D8B3 /* GlobalSignRootCA.der in Resources */ = {isa = PBXBuildFile; fileRef = 8CBA05C51E28AA6C0045D8B3 /* GlobalSignRootCA.der */; };
		8CBA05CB1E28AA6C0045D8B3 /* GlobalSignRootCA.der in Resources */ = {isa = PBXBuildFile; fileRef = 8CBA05C51E28AA6C0045D8B3 /* GlobalSignRootCA.der */; };
		8CBA05CC1E28AA6C0045D8B3 /* GlobalSignRootCA.der in Resources */ = {isa = PBXBuildFile; fileRef = 8CBA05C51E28AA6C0045D8B3 /* GlobalSignRootCA.der */; };
		8CBA05CD1E28AA6C0045D8B3 /* www.globalsign.com.der in Resources */ = {isa = PBXBuildFile; fileRef = 8CBA05C61E28AA6C0045D8B3 /* www.globalsign.com.der */; };
		8CBA05CE1E28AA6C0045D8B3 /* www.globalsign.com.der in Resources */ = {isa = PBXBuildFile; fileRef = 8CBA05C61E28AA6C0045D8B3 /* www.globalsign.com.der */; };
		8CBA05CF1E28AA6C0045D8B3 /* www.globalsign.com.der in Resources */ = {isa = PBXBuildFile; fileRef = 8CBA05C61E28AA6C0045D8B3 /* www.globalsign.com.der */; };
		8CBA05D11E28AA7B0045D8B3 /* www.cloudflare.com.der in Resources */ = {isa = PBXBuildFile; fileRef = 8CBA05D01E28AA7B0045D8B3 /* www.cloudflare.com.der */; };
		8CBA05D21E28AA7B0045D8B3 /* www.cloudflare.com.der in Resources */ = {isa = PBXBuildFile; fileRef = 8CBA05D01E28AA7B0045D8B3 /* www.cloudflare.com.der */; };
		8CBA05D31E28AA7B0045D8B3 /* www.cloudflare.com.der in Resources */ = {isa = PBXBuildFile; fileRef = 8CBA05D01E28AA7B0045D8B3 /* www.cloudflare.com.der */; };
		8CBA05D81E28AAA40045D8B3 /* GoodIntermediateCA.der in Resources */ = {isa = PBXBuildFile; fileRef = 8CBA05D41E28AAA40045D8B3 /* GoodIntermediateCA.der */; };
		8CBA05D91E28AAA40045D8B3 /* GoodIntermediateCA.der in Resources */ = {isa = PBXBuildFile; fileRef = 8CBA05D41E28AAA40045D8B3 /* GoodIntermediateCA.der */; };
		8CBA05DA1E28AAA40045D8B3 /* GoodIntermediateCA.der in Resources */ = {isa = PBXBuildFile; fileRef = 8CBA05D41E28AAA40045D8B3 /* GoodIntermediateCA.der */; };
		8CBA05DB1E28AAA40045D8B3 /* GoodRootCA.der in Resources */ = {isa = PBXBuildFile; fileRef = 8CBA05D51E28AAA40045D8B3 /* GoodRootCA.der */; };
		8CBA05DC1E28AAA40045D8B3 /* GoodRootCA.der in Resources */ = {isa = PBXBuildFile; fileRef = 8CBA05D51E28AAA40045D8B3 /* GoodRootCA.der */; };
		8CBA05DD1E28AAA40045D8B3 /* GoodRootCA.der in Resources */ = {isa = PBXBuildFile; fileRef = 8CBA05D51E28AAA40045D8B3 /* GoodRootCA.der */; };
		8CBA05DE1E28AAA40045D8B3 /* www.good.com.der in Resources */ = {isa = PBXBuildFile; fileRef = 8CBA05D61E28AAA40045D8B3 /* www.good.com.der */; };
		8CBA05DF1E28AAA40045D8B3 /* www.good.com.der in Resources */ = {isa = PBXBuildFile; fileRef = 8CBA05D61E28AAA40045D8B3 /* www.good.com.der */; };
		8CBA05E01E28AAA40045D8B3 /* www.good.com.der in Resources */ = {isa = PBXBuildFile; fileRef = 8CBA05D61E28AAA40045D8B3 /* www.good.com.der */; };
		8CBA05E11E28AAA40045D8B3 /* www.good.com.selfsigned.der in Resources */ = {isa = PBXBuildFile; fileRef = 8CBA05D71E28AAA40045D8B3 /* www.good.com.selfsigned.der */; };
		8CBA05E21E28AAA40045D8B3 /* www.good.com.selfsigned.der in Resources */ = {isa = PBXBuildFile; fileRef = 8CBA05D71E28AAA40045D8B3 /* www.good.com.selfsigned.der */; };
		8CBA05E31E28AAA40045D8B3 /* www.good.com.selfsigned.der in Resources */ = {isa = PBXBuildFile; fileRef = 8CBA05D71E28AAA40045D8B3 /* www.good.com.selfsigned.der */; };
		8CBA05E51E294CC30045D8B3 /* GeoTrust_Primary_CA_G2_ECC.der in Resources */ = {isa = PBXBuildFile; fileRef = 8CBA05E41E294CC30045D8B3 /* GeoTrust_Primary_CA_G2_ECC.der */; };
		8CBA05E61E294CC30045D8B3 /* GeoTrust_Primary_CA_G2_ECC.der in Resources */ = {isa = PBXBuildFile; fileRef = 8CBA05E41E294CC30045D8B3 /* GeoTrust_Primary_CA_G2_ECC.der */; };
		8CBA05E71E294CC30045D8B3 /* GeoTrust_Primary_CA_G2_ECC.der in Resources */ = {isa = PBXBuildFile; fileRef = 8CBA05E41E294CC30045D8B3 /* GeoTrust_Primary_CA_G2_ECC.der */; };
		8CC5D2241D6E64D10074F515 /* init_registry_tables.c in Sources */ = {isa = PBXBuildFile; fileRef = 8C84CCC11D6E5D5A009B3E7D /* init_registry_tables.c */; };
		8CC5D2251D6E64D10074F515 /* ssl_pin_verifier.m in Sources */ = {isa = PBXBuildFile; fileRef = 8CE919211AEA077F002B29AE /* ssl_pin_verifier.m */; };
		8CC5D2261D6E64D10074F515 /* vendor_identifier.m in Sources */ = {isa = PBXBuildFile; fileRef = 8C84CC081D6E3C67009B3E7D /* vendor_identifier.m */; };
		8CC5D2271D6E64D10074F515 /* TSKReportsRateLimiter.m in Sources */ = {isa = PBXBuildFile; fileRef = 8C9EBE011B619BBE00CA7EE0 /* TSKReportsRateLimiter.m */; };
		8CC5D2281D6E64D10074F515 /* parse_configuration.m in Sources */ = {isa = PBXBuildFile; fileRef = 8C5D98B21CEFF079008E654B /* parse_configuration.m */; };
		8CC5D2291D6E64D10074F515 /* trie_search.c in Sources */ = {isa = PBXBuildFile; fileRef = 8C84CCC91D6E5D5A009B3E7D /* trie_search.c */; };
		8CC5D22A1D6E64D10074F515 /* TSKBackgroundReporter.m in Sources */ = {isa = PBXBuildFile; fileRef = 6B2B06AE1B05157400FC749E /* TSKBackgroundReporter.m */; };
		8CC5D22B1D6E64D10074F515 /* TSKNSURLSessionDelegateProxy.m in Sources */ = {isa = PBXBuildFile; fileRef = 8CD5F7481BCB535E005801D8 /* TSKNSURLSessionDelegateProxy.m */; };
		8CC5D22D1D6E64D10074F515 /* registry_search.c in Sources */ = {isa = PBXBuildFile; fileRef = 8C84CCC31D6E5D5A009B3E7D /* registry_search.c */; };
		8CC5D22E1D6E64D10074F515 /* assert.c in Sources */ = {isa = PBXBuildFile; fileRef = 8C84CCBF1D6E5D5A009B3E7D /* assert.c */; };
		8CC5D22F1D6E64D10074F515 /* TSKPinFailureReport.m in Sources */ = {isa = PBXBuildFile; fileRef = 8C15F99F1B16094D00F06C0E /* TSKPinFailureReport.m */; };
		8CC5D2311D6E64D10074F515 /* TSKNSURLConnectionDelegateProxy.m in Sources */ = {isa = PBXBuildFile; fileRef = 8CD5F7301BC5ED4A005801D8 /* TSKNSURLConnectionDelegateProxy.m */; };
		8CC5D2321D6E64D10074F515 /* TrustKit.m in Sources */ = {isa = PBXBuildFile; fileRef = 8C84806C1A896F660017C155 /* TrustKit.m */; };
		8CC5D2331D6E64D10074F515 /* reporting_utils.m in Sources */ = {isa = PBXBuildFile; fileRef = 8CCBD15A1B186D1100CB88AF /* reporting_utils.m */; };
		8CC5D2341D6E64D10074F515 /* RSSwizzle.m in Sources */ = {isa = PBXBuildFile; fileRef = 8CD5F7411BCB06F4005801D8 /* RSSwizzle.m */; settings = {COMPILER_FLAGS = "-Wno-sign-conversion -Wno-sign-compare"; }; };
		8CC5D2371D6E64D10074F515 /* registry_types.h in Headers */ = {isa = PBXBuildFile; fileRef = 8C84CCC41D6E5D5A009B3E7D /* registry_types.h */; };
		8CC5D2381D6E64D10074F515 /* domain_registry.h in Headers */ = {isa = PBXBuildFile; fileRef = 8CE919291AEA0F7E002B29AE /* domain_registry.h */; };
		8CC5D23A1D6E64D10074F515 /* TSKNSURLSessionDelegateProxy.h in Headers */ = {isa = PBXBuildFile; fileRef = 8CD5F7471BCB535E005801D8 /* TSKNSURLSessionDelegateProxy.h */; };
		8CC5D23C1D6E64D10074F515 /* registry_tables.h in Headers */ = {isa = PBXBuildFile; fileRef = 8C84CCF01D6E5DE9009B3E7D /* registry_tables.h */; };
		8CC5D23D1D6E64D10074F515 /* assert.h in Headers */ = {isa = PBXBuildFile; fileRef = 8C84CCC01D6E5D5A009B3E7D /* assert.h */; };
		8CC5D23E1D6E64D10074F515 /* TSKBackgroundReporter.h in Headers */ = {isa = PBXBuildFile; fileRef = 6B2B06AC1B05154A00FC749E /* TSKBackgroundReporter.h */; };
		8CC5D23F1D6E64D10074F515 /* trie_node.h in Headers */ = {isa = PBXBuildFile; fileRef = 8C84CCC71D6E5D5A009B3E7D /* trie_node.h */; };
		8CC5D2401D6E64D10074F515 /* string_util.h in Headers */ = {isa = PBXBuildFile; fileRef = 8C84CCC61D6E5D5A009B3E7D /* string_util.h */; };
		8CC5D2411D6E64D10074F515 /* TSKNSURLConnectionDelegateProxy.h in Headers */ = {isa = PBXBuildFile; fileRef = 8CD5F72F1BC5ED4A005801D8 /* TSKNSURLConnectionDelegateProxy.h */; };
		8CC5D2421D6E64D10074F515 /* vendor_identifier.h in Headers */ = {isa = PBXBuildFile; fileRef = 8C84CC071D6E3C67009B3E7D /* vendor_identifier.h */; };
		8CC5D2431D6E64D10074F515 /* TSKReportsRateLimiter.h in Headers */ = {isa = PBXBuildFile; fileRef = 8C9EBE001B619BBE00CA7EE0 /* TSKReportsRateLimiter.h */; };
		8CC5D2441D6E64D10074F515 /* trie_search.h in Headers */ = {isa = PBXBuildFile; fileRef = 8C84CCCA1D6E5D5A009B3E7D /* trie_search.h */; };
		8CC5D2451D6E64D10074F515 /* RSSwizzle.h in Headers */ = {isa = PBXBuildFile; fileRef = 8CD5F7401BCB06F4005801D8 /* RSSwizzle.h */; };
		8CC5D2461D6E64D10074F515 /* reporting_utils.h in Headers */ = {isa = PBXBuildFile; fileRef = 8C9492F51B2379A100F5DF38 /* reporting_utils.h */; };
		8CC5D2471D6E64D10074F515 /* TrustKit.h in Headers */ = {isa = PBXBuildFile; fileRef = 8C84804C1A896EE30017C155 /* TrustKit.h */; settings = {ATTRIBUTES = (Public, ); }; };
		8CC5D2481D6E64D10074F515 /* TSKPinFailureReport.h in Headers */ = {isa = PBXBuildFile; fileRef = 8C15F99E1B16094D00F06C0E /* TSKPinFailureReport.h */; };
		8CC5D2491D6E64D10074F515 /* ssl_pin_verifier.h in Headers */ = {isa = PBXBuildFile; fileRef = 8CE919241AEA07C5002B29AE /* ssl_pin_verifier.h */; };
		8CC78B201B1B586F00523A25 /* TSKCertificateUtils.m in Sources */ = {isa = PBXBuildFile; fileRef = 8CC78B1F1B1B586F00523A25 /* TSKCertificateUtils.m */; };
		8CC78B251B1B616500523A25 /* TSKPublicKeyAlgorithmTests.m in Sources */ = {isa = PBXBuildFile; fileRef = 8CC78B241B1B616500523A25 /* TSKPublicKeyAlgorithmTests.m */; };
		8CCBD15B1B186D1100CB88AF /* reporting_utils.m in Sources */ = {isa = PBXBuildFile; fileRef = 8CCBD15A1B186D1100CB88AF /* reporting_utils.m */; };
		8CD0D4171BD42A7D004478C0 /* RSSwizzle.m in Sources */ = {isa = PBXBuildFile; fileRef = 8CD5F7411BCB06F4005801D8 /* RSSwizzle.m */; settings = {COMPILER_FLAGS = "-Wno-sign-conversion -Wno-sign-compare"; }; };
		8CD5F7311BC5ED4A005801D8 /* TSKNSURLConnectionDelegateProxy.h in Headers */ = {isa = PBXBuildFile; fileRef = 8CD5F72F1BC5ED4A005801D8 /* TSKNSURLConnectionDelegateProxy.h */; };
		8CD5F7321BC5ED4A005801D8 /* TSKNSURLConnectionDelegateProxy.h in Headers */ = {isa = PBXBuildFile; fileRef = 8CD5F72F1BC5ED4A005801D8 /* TSKNSURLConnectionDelegateProxy.h */; };
		8CD5F7331BC5ED4A005801D8 /* TSKNSURLConnectionDelegateProxy.m in Sources */ = {isa = PBXBuildFile; fileRef = 8CD5F7301BC5ED4A005801D8 /* TSKNSURLConnectionDelegateProxy.m */; };
		8CD5F7341BC5ED4A005801D8 /* TSKNSURLConnectionDelegateProxy.m in Sources */ = {isa = PBXBuildFile; fileRef = 8CD5F7301BC5ED4A005801D8 /* TSKNSURLConnectionDelegateProxy.m */; };
		8CD5F7351BC5ED4A005801D8 /* TSKNSURLConnectionDelegateProxy.m in Sources */ = {isa = PBXBuildFile; fileRef = 8CD5F7301BC5ED4A005801D8 /* TSKNSURLConnectionDelegateProxy.m */; };
		8CD5F7381BCB02A7005801D8 /* TSKNSURLConnectionTests.m in Sources */ = {isa = PBXBuildFile; fileRef = 8CD5F7371BCB02A7005801D8 /* TSKNSURLConnectionTests.m */; };
		8CD5F7391BCB02A7005801D8 /* TSKNSURLConnectionTests.m in Sources */ = {isa = PBXBuildFile; fileRef = 8CD5F7371BCB02A7005801D8 /* TSKNSURLConnectionTests.m */; };
		8CD5F7421BCB06F4005801D8 /* RSSwizzle.h in Headers */ = {isa = PBXBuildFile; fileRef = 8CD5F7401BCB06F4005801D8 /* RSSwizzle.h */; };
		8CD5F7431BCB06F4005801D8 /* RSSwizzle.h in Headers */ = {isa = PBXBuildFile; fileRef = 8CD5F7401BCB06F4005801D8 /* RSSwizzle.h */; };
		8CD5F7441BCB06F4005801D8 /* RSSwizzle.m in Sources */ = {isa = PBXBuildFile; fileRef = 8CD5F7411BCB06F4005801D8 /* RSSwizzle.m */; settings = {COMPILER_FLAGS = "-Wno-sign-conversion -Wno-sign-compare"; }; };
		8CD5F7451BCB06F4005801D8 /* RSSwizzle.m in Sources */ = {isa = PBXBuildFile; fileRef = 8CD5F7411BCB06F4005801D8 /* RSSwizzle.m */; settings = {COMPILER_FLAGS = "-Wno-sign-conversion -Wno-sign-compare"; }; };
		8CD5F7491BCB535E005801D8 /* TSKNSURLSessionDelegateProxy.h in Headers */ = {isa = PBXBuildFile; fileRef = 8CD5F7471BCB535E005801D8 /* TSKNSURLSessionDelegateProxy.h */; };
		8CD5F74A1BCB535E005801D8 /* TSKNSURLSessionDelegateProxy.h in Headers */ = {isa = PBXBuildFile; fileRef = 8CD5F7471BCB535E005801D8 /* TSKNSURLSessionDelegateProxy.h */; };
		8CD5F74B1BCB535E005801D8 /* TSKNSURLSessionDelegateProxy.m in Sources */ = {isa = PBXBuildFile; fileRef = 8CD5F7481BCB535E005801D8 /* TSKNSURLSessionDelegateProxy.m */; };
		8CD5F74C1BCB535E005801D8 /* TSKNSURLSessionDelegateProxy.m in Sources */ = {isa = PBXBuildFile; fileRef = 8CD5F7481BCB535E005801D8 /* TSKNSURLSessionDelegateProxy.m */; };
		8CD5F74D1BCB535E005801D8 /* TSKNSURLSessionDelegateProxy.m in Sources */ = {isa = PBXBuildFile; fileRef = 8CD5F7481BCB535E005801D8 /* TSKNSURLSessionDelegateProxy.m */; };
		8CD5F7571BCB7219005801D8 /* TSKNSURLSessionTests.m in Sources */ = {isa = PBXBuildFile; fileRef = 8CD5F7561BCB7219005801D8 /* TSKNSURLSessionTests.m */; };
		8CD5F7581BCB7219005801D8 /* TSKNSURLSessionTests.m in Sources */ = {isa = PBXBuildFile; fileRef = 8CD5F7561BCB7219005801D8 /* TSKNSURLSessionTests.m */; };
		8CDF24681D70E07500CCA32A /* TrustKit.framework in Frameworks */ = {isa = PBXBuildFile; fileRef = 8C8480471A896EE30017C155 /* TrustKit.framework */; };
		8CDF246A1D71345100CCA32A /* OCMock.framework in Frameworks */ = {isa = PBXBuildFile; fileRef = 8CDF245C1D70DEBA00CCA32A /* OCMock.framework */; };
		8CDF246B1D71347000CCA32A /* OCMock.framework in Frameworks */ = {isa = PBXBuildFile; fileRef = 8C5AB4671CF26A2900234B30 /* OCMock.framework */; };
		8CDF246C1D71347E00CCA32A /* OCMock.framework in CopyFiles */ = {isa = PBXBuildFile; fileRef = 8CDF245C1D70DEBA00CCA32A /* OCMock.framework */; settings = {ATTRIBUTES = (CodeSignOnCopy, RemoveHeadersOnCopy, ); }; };
		8CDF246D1D71348C00CCA32A /* OCMock.framework in CopyFiles */ = {isa = PBXBuildFile; fileRef = 8CDF245F1D70DED000CCA32A /* OCMock.framework */; settings = {ATTRIBUTES = (CodeSignOnCopy, RemoveHeadersOnCopy, ); }; };
		8CE919221AEA077F002B29AE /* ssl_pin_verifier.m in Sources */ = {isa = PBXBuildFile; fileRef = 8CE919211AEA077F002B29AE /* ssl_pin_verifier.m */; };
		8CE919251AEA07C5002B29AE /* ssl_pin_verifier.h in Headers */ = {isa = PBXBuildFile; fileRef = 8CE919241AEA07C5002B29AE /* ssl_pin_verifier.h */; };
		8CE9192D1AEA0F7E002B29AE /* domain_registry.h in Headers */ = {isa = PBXBuildFile; fileRef = 8CE919291AEA0F7E002B29AE /* domain_registry.h */; };
		FC1A09001E57A4BB0055B12C /* TSKPinningValidatorResult.h in Headers */ = {isa = PBXBuildFile; fileRef = FC1A08FE1E57A4BB0055B12C /* TSKPinningValidatorResult.h */; };
		FC1A09011E57A4BB0055B12C /* TSKPinningValidatorResult.h in Headers */ = {isa = PBXBuildFile; fileRef = FC1A08FE1E57A4BB0055B12C /* TSKPinningValidatorResult.h */; };
		FC1A09021E57A4BB0055B12C /* TSKPinningValidatorResult.h in Headers */ = {isa = PBXBuildFile; fileRef = FC1A08FE1E57A4BB0055B12C /* TSKPinningValidatorResult.h */; };
		FC1A09031E57A4BB0055B12C /* TSKPinningValidatorResult.h in Headers */ = {isa = PBXBuildFile; fileRef = FC1A08FE1E57A4BB0055B12C /* TSKPinningValidatorResult.h */; };
		FC1A09041E57A4BB0055B12C /* TSKPinningValidatorResult.m in Sources */ = {isa = PBXBuildFile; fileRef = FC1A08FF1E57A4BB0055B12C /* TSKPinningValidatorResult.m */; };
		FC1A09051E57A4BB0055B12C /* TSKPinningValidatorResult.m in Sources */ = {isa = PBXBuildFile; fileRef = FC1A08FF1E57A4BB0055B12C /* TSKPinningValidatorResult.m */; };
		FC1A09061E57A4BB0055B12C /* TSKPinningValidatorResult.m in Sources */ = {isa = PBXBuildFile; fileRef = FC1A08FF1E57A4BB0055B12C /* TSKPinningValidatorResult.m */; };
		FC1A09071E57A4BB0055B12C /* TSKPinningValidatorResult.m in Sources */ = {isa = PBXBuildFile; fileRef = FC1A08FF1E57A4BB0055B12C /* TSKPinningValidatorResult.m */; };
		FC1A090A1E57AC450055B12C /* TSKSPKIHashCache.h in Headers */ = {isa = PBXBuildFile; fileRef = FC1A09081E57AC450055B12C /* TSKSPKIHashCache.h */; };
		FC1A090B1E57AC450055B12C /* TSKSPKIHashCache.h in Headers */ = {isa = PBXBuildFile; fileRef = FC1A09081E57AC450055B12C /* TSKSPKIHashCache.h */; };
		FC1A090C1E57AC450055B12C /* TSKSPKIHashCache.h in Headers */ = {isa = PBXBuildFile; fileRef = FC1A09081E57AC450055B12C /* TSKSPKIHashCache.h */; };
		FC1A090D1E57AC450055B12C /* TSKSPKIHashCache.h in Headers */ = {isa = PBXBuildFile; fileRef = FC1A09081E57AC450055B12C /* TSKSPKIHashCache.h */; };
		FC1A090E1E57AC450055B12C /* TSKSPKIHashCache.m in Sources */ = {isa = PBXBuildFile; fileRef = FC1A09091E57AC450055B12C /* TSKSPKIHashCache.m */; };
		FC1A090F1E57AC450055B12C /* TSKSPKIHashCache.m in Sources */ = {isa = PBXBuildFile; fileRef = FC1A09091E57AC450055B12C /* TSKSPKIHashCache.m */; };
		FC1A09101E57AC450055B12C /* TSKSPKIHashCache.m in Sources */ = {isa = PBXBuildFile; fileRef = FC1A09091E57AC450055B12C /* TSKSPKIHashCache.m */; };
		FC1A09111E57AC450055B12C /* TSKSPKIHashCache.m in Sources */ = {isa = PBXBuildFile; fileRef = FC1A09091E57AC450055B12C /* TSKSPKIHashCache.m */; };
		FC4CAC7B1E958E0500DAC41E /* TSKReportsRateLimiterTests.m in Sources */ = {isa = PBXBuildFile; fileRef = FC4CAC7A1E958E0500DAC41E /* TSKReportsRateLimiterTests.m */; };
		FC4CAC7C1E96891A00DAC41E /* TSKReportsRateLimiterTests.m in Sources */ = {isa = PBXBuildFile; fileRef = FC4CAC7A1E958E0500DAC41E /* TSKReportsRateLimiterTests.m */; };
		FC4CAC7D1E96891B00DAC41E /* TSKReportsRateLimiterTests.m in Sources */ = {isa = PBXBuildFile; fileRef = FC4CAC7A1E958E0500DAC41E /* TSKReportsRateLimiterTests.m */; };
/* End PBXBuildFile section */

/* Begin PBXContainerItemProxy section */
		8C8480541A896EE30017C155 /* PBXContainerItemProxy */ = {
			isa = PBXContainerItemProxy;
			containerPortal = 8C84803E1A896EE30017C155 /* Project object */;
			proxyType = 1;
			remoteGlobalIDString = 8C8480461A896EE30017C155;
			remoteInfo = TrustKit;
		};
		8C84CBDF1D6E1762009B3E7D /* PBXContainerItemProxy */ = {
			isa = PBXContainerItemProxy;
			containerPortal = 8C84803E1A896EE30017C155 /* Project object */;
			proxyType = 1;
			remoteGlobalIDString = 8C84CB8F1D6E0981009B3E7D;
			remoteInfo = "TrustKit tvOS";
		};
		8CA6CC081BAE2ADD00BDA419 /* PBXContainerItemProxy */ = {
			isa = PBXContainerItemProxy;
			containerPortal = 8C84803E1A896EE30017C155 /* Project object */;
			proxyType = 1;
			remoteGlobalIDString = 8CA6CBFC1BAE2ADD00BDA419;
			remoteInfo = "TrustKit OS X";
		};
/* End PBXContainerItemProxy section */

/* Begin PBXCopyFilesBuildPhase section */
		8C5AB4611CF269CE00234B30 /* CopyFiles */ = {
			isa = PBXCopyFilesBuildPhase;
			buildActionMask = 2147483647;
			dstPath = "";
			dstSubfolderSpec = 10;
			files = (
				8CDF246C1D71347E00CCA32A /* OCMock.framework in CopyFiles */,
			);
			runOnlyForDeploymentPostprocessing = 0;
		};
		8C5AB4691CF26A3200234B30 /* CopyFiles */ = {
			isa = PBXCopyFilesBuildPhase;
			buildActionMask = 2147483647;
			dstPath = "";
			dstSubfolderSpec = 10;
			files = (
				8C5AB46A1CF26A3E00234B30 /* OCMock.framework in CopyFiles */,
			);
			runOnlyForDeploymentPostprocessing = 0;
		};
		8C84CBD81D6E1718009B3E7D /* CopyFiles */ = {
			isa = PBXCopyFilesBuildPhase;
			buildActionMask = 2147483647;
			dstPath = "";
			dstSubfolderSpec = 10;
			files = (
				8CDF246D1D71348C00CCA32A /* OCMock.framework in CopyFiles */,
			);
			runOnlyForDeploymentPostprocessing = 0;
		};
		8C8716941B23A91D00267E1D /* CopyFiles */ = {
			isa = PBXCopyFilesBuildPhase;
			buildActionMask = 2147483647;
			dstPath = "include/$(PRODUCT_NAME)";
			dstSubfolderSpec = 16;
			files = (
			);
			runOnlyForDeploymentPostprocessing = 0;
		};
/* End PBXCopyFilesBuildPhase section */

/* Begin PBXFileReference section */
		2FA2868CAFECA46ADE0B6E3E /* TSKPinningValidatorTests.m */ = {isa = PBXFileReference; fileEncoding = 4; lastKnownFileType = sourcecode.c.objc; path = TSKPinningValidatorTests.m; sourceTree = "<group>"; };
		6B032D3F1AF1AEB600EAFA69 /* TSKReporterTests.m */ = {isa = PBXFileReference; lastKnownFileType = sourcecode.c.objc; path = TSKReporterTests.m; sourceTree = "<group>"; };
		6B2B06AC1B05154A00FC749E /* TSKBackgroundReporter.h */ = {isa = PBXFileReference; fileEncoding = 4; lastKnownFileType = sourcecode.c.h; name = TSKBackgroundReporter.h; path = Reporting/TSKBackgroundReporter.h; sourceTree = "<group>"; };
		6B2B06AE1B05157400FC749E /* TSKBackgroundReporter.m */ = {isa = PBXFileReference; fileEncoding = 4; lastKnownFileType = sourcecode.c.objc; name = TSKBackgroundReporter.m; path = Reporting/TSKBackgroundReporter.m; sourceTree = "<group>"; };
		8C0C90111E3C196A003851A8 /* TrustKit.modulemap */ = {isa = PBXFileReference; lastKnownFileType = "sourcecode.module-map"; path = TrustKit.modulemap; sourceTree = "<group>"; };
		8C0C90471E3C41F3003851A8 /* TSKPinningValidator.h */ = {isa = PBXFileReference; lastKnownFileType = sourcecode.c.h; path = TSKPinningValidator.h; sourceTree = "<group>"; };
		8C0C90481E3C41F3003851A8 /* TSKPinningValidator.m */ = {isa = PBXFileReference; lastKnownFileType = sourcecode.c.objc; path = TSKPinningValidator.m; sourceTree = "<group>"; };
		8C15F99E1B16094D00F06C0E /* TSKPinFailureReport.h */ = {isa = PBXFileReference; fileEncoding = 4; lastKnownFileType = sourcecode.c.h; name = TSKPinFailureReport.h; path = Reporting/TSKPinFailureReport.h; sourceTree = "<group>"; };
		8C15F99F1B16094D00F06C0E /* TSKPinFailureReport.m */ = {isa = PBXFileReference; fileEncoding = 4; lastKnownFileType = sourcecode.c.objc; name = TSKPinFailureReport.m; path = Reporting/TSKPinFailureReport.m; sourceTree = "<group>"; };
		8C15F9A31B17564400F06C0E /* TSKPinConfigurationTests.m */ = {isa = PBXFileReference; fileEncoding = 4; lastKnownFileType = sourcecode.c.objc; path = TSKPinConfigurationTests.m; sourceTree = "<group>"; };
		8C4346D41E5B894A008023F9 /* configuration_utils.h */ = {isa = PBXFileReference; fileEncoding = 4; lastKnownFileType = sourcecode.c.h; path = configuration_utils.h; sourceTree = "<group>"; };
		8C4346D51E5B894A008023F9 /* configuration_utils.m */ = {isa = PBXFileReference; fileEncoding = 4; lastKnownFileType = sourcecode.c.objc; path = configuration_utils.m; sourceTree = "<group>"; };
		8C5AB4671CF26A2900234B30 /* OCMock.framework */ = {isa = PBXFileReference; lastKnownFileType = wrapper.framework; name = OCMock.framework; path = Dependencies/OCMock/iOS/OCMock.framework; sourceTree = "<group>"; };
		8C5D98B21CEFF079008E654B /* parse_configuration.m */ = {isa = PBXFileReference; fileEncoding = 4; lastKnownFileType = sourcecode.c.objc; path = parse_configuration.m; sourceTree = "<group>"; };
		8C5D98B61CEFF103008E654B /* parse_configuration.h */ = {isa = PBXFileReference; lastKnownFileType = sourcecode.c.h; path = parse_configuration.h; sourceTree = "<group>"; };
		8C80249C1D750D0100678959 /* TSKLoggerTests.m */ = {isa = PBXFileReference; fileEncoding = 4; lastKnownFileType = sourcecode.c.objc; path = TSKLoggerTests.m; sourceTree = "<group>"; };
		8C8480471A896EE30017C155 /* TrustKit.framework */ = {isa = PBXFileReference; explicitFileType = wrapper.framework; includeInIndex = 0; path = TrustKit.framework; sourceTree = BUILT_PRODUCTS_DIR; };
		8C84804B1A896EE30017C155 /* Info.plist */ = {isa = PBXFileReference; lastKnownFileType = text.plist.xml; path = Info.plist; sourceTree = "<group>"; };
		8C84804C1A896EE30017C155 /* TrustKit.h */ = {isa = PBXFileReference; lastKnownFileType = sourcecode.c.h; path = TrustKit.h; sourceTree = "<group>"; };
		8C8480521A896EE30017C155 /* TrustKitTests.xctest */ = {isa = PBXFileReference; explicitFileType = wrapper.cfbundle; includeInIndex = 0; path = TrustKitTests.xctest; sourceTree = BUILT_PRODUCTS_DIR; };
		8C8480581A896EE30017C155 /* Info.plist */ = {isa = PBXFileReference; lastKnownFileType = text.plist.xml; path = Info.plist; sourceTree = "<group>"; };
		8C84806C1A896F660017C155 /* TrustKit.m */ = {isa = PBXFileReference; fileEncoding = 4; lastKnownFileType = sourcecode.c.objc; path = TrustKit.m; sourceTree = "<group>"; };
		8C84CBB21D6E0981009B3E7D /* TrustKit.framework */ = {isa = PBXFileReference; explicitFileType = wrapper.framework; includeInIndex = 0; path = TrustKit.framework; sourceTree = BUILT_PRODUCTS_DIR; };
		8C84CBDD1D6E1718009B3E7D /* TrustKit tvOS Tests.xctest */ = {isa = PBXFileReference; explicitFileType = wrapper.cfbundle; includeInIndex = 0; path = "TrustKit tvOS Tests.xctest"; sourceTree = BUILT_PRODUCTS_DIR; };
		8C84CC071D6E3C67009B3E7D /* vendor_identifier.h */ = {isa = PBXFileReference; fileEncoding = 4; lastKnownFileType = sourcecode.c.h; name = vendor_identifier.h; path = Reporting/vendor_identifier.h; sourceTree = "<group>"; };
		8C84CC081D6E3C67009B3E7D /* vendor_identifier.m */ = {isa = PBXFileReference; fileEncoding = 4; lastKnownFileType = sourcecode.c.objc; name = vendor_identifier.m; path = Reporting/vendor_identifier.m; sourceTree = "<group>"; };
		8C84CCBF1D6E5D5A009B3E7D /* assert.c */ = {isa = PBXFileReference; fileEncoding = 4; lastKnownFileType = sourcecode.c.c; name = assert.c; path = Dependencies/domain_registry/private/assert.c; sourceTree = "<group>"; };
		8C84CCC01D6E5D5A009B3E7D /* assert.h */ = {isa = PBXFileReference; fileEncoding = 4; lastKnownFileType = sourcecode.c.h; name = assert.h; path = Dependencies/domain_registry/private/assert.h; sourceTree = "<group>"; };
		8C84CCC11D6E5D5A009B3E7D /* init_registry_tables.c */ = {isa = PBXFileReference; fileEncoding = 4; lastKnownFileType = sourcecode.c.c; name = init_registry_tables.c; path = Dependencies/domain_registry/private/init_registry_tables.c; sourceTree = "<group>"; };
		8C84CCC31D6E5D5A009B3E7D /* registry_search.c */ = {isa = PBXFileReference; fileEncoding = 4; lastKnownFileType = sourcecode.c.c; name = registry_search.c; path = Dependencies/domain_registry/private/registry_search.c; sourceTree = "<group>"; };
		8C84CCC41D6E5D5A009B3E7D /* registry_types.h */ = {isa = PBXFileReference; fileEncoding = 4; lastKnownFileType = sourcecode.c.h; name = registry_types.h; path = Dependencies/domain_registry/private/registry_types.h; sourceTree = "<group>"; };
		8C84CCC61D6E5D5A009B3E7D /* string_util.h */ = {isa = PBXFileReference; fileEncoding = 4; lastKnownFileType = sourcecode.c.h; name = string_util.h; path = Dependencies/domain_registry/private/string_util.h; sourceTree = "<group>"; };
		8C84CCC71D6E5D5A009B3E7D /* trie_node.h */ = {isa = PBXFileReference; fileEncoding = 4; lastKnownFileType = sourcecode.c.h; name = trie_node.h; path = Dependencies/domain_registry/private/trie_node.h; sourceTree = "<group>"; };
		8C84CCC91D6E5D5A009B3E7D /* trie_search.c */ = {isa = PBXFileReference; fileEncoding = 4; lastKnownFileType = sourcecode.c.c; name = trie_search.c; path = Dependencies/domain_registry/private/trie_search.c; sourceTree = "<group>"; };
		8C84CCCA1D6E5D5A009B3E7D /* trie_search.h */ = {isa = PBXFileReference; fileEncoding = 4; lastKnownFileType = sourcecode.c.h; name = trie_search.h; path = Dependencies/domain_registry/private/trie_search.h; sourceTree = "<group>"; };
		8C84CCF01D6E5DE9009B3E7D /* registry_tables.h */ = {isa = PBXFileReference; fileEncoding = 4; lastKnownFileType = sourcecode.c.h; name = registry_tables.h; path = Dependencies/domain_registry/registry_tables_genfiles/registry_tables.h; sourceTree = "<group>"; };
		8C8716961B23A91D00267E1D /* libTrustKit_Static.a */ = {isa = PBXFileReference; explicitFileType = archive.ar; includeInIndex = 0; path = libTrustKit_Static.a; sourceTree = BUILT_PRODUCTS_DIR; };
		8C9492F51B2379A100F5DF38 /* reporting_utils.h */ = {isa = PBXFileReference; fileEncoding = 4; lastKnownFileType = sourcecode.c.h; name = reporting_utils.h; path = Reporting/reporting_utils.h; sourceTree = "<group>"; };
		8C9EBE001B619BBE00CA7EE0 /* TSKReportsRateLimiter.h */ = {isa = PBXFileReference; fileEncoding = 4; lastKnownFileType = sourcecode.c.h; name = TSKReportsRateLimiter.h; path = Reporting/TSKReportsRateLimiter.h; sourceTree = "<group>"; };
		8C9EBE011B619BBE00CA7EE0 /* TSKReportsRateLimiter.m */ = {isa = PBXFileReference; fileEncoding = 4; lastKnownFileType = sourcecode.c.objc; name = TSKReportsRateLimiter.m; path = Reporting/TSKReportsRateLimiter.m; sourceTree = "<group>"; };
		8CA6CBFD1BAE2ADD00BDA419 /* TrustKit.framework */ = {isa = PBXFileReference; explicitFileType = wrapper.framework; includeInIndex = 0; path = TrustKit.framework; sourceTree = BUILT_PRODUCTS_DIR; };
		8CA6CC061BAE2ADD00BDA419 /* TrustKit OS XTests.xctest */ = {isa = PBXFileReference; explicitFileType = wrapper.cfbundle; includeInIndex = 0; path = "TrustKit OS XTests.xctest"; sourceTree = BUILT_PRODUCTS_DIR; };
		8CBA05C41E28AA6C0045D8B3 /* GlobalSignDomainValidationCA-SHA256-G2.der */ = {isa = PBXFileReference; lastKnownFileType = file; name = "GlobalSignDomainValidationCA-SHA256-G2.der"; path = "Certificates/RSA_2048/GlobalSignDomainValidationCA-SHA256-G2.der"; sourceTree = "<group>"; };
		8CBA05C51E28AA6C0045D8B3 /* GlobalSignRootCA.der */ = {isa = PBXFileReference; lastKnownFileType = file; name = GlobalSignRootCA.der; path = Certificates/RSA_2048/GlobalSignRootCA.der; sourceTree = "<group>"; };
		8CBA05C61E28AA6C0045D8B3 /* www.globalsign.com.der */ = {isa = PBXFileReference; lastKnownFileType = file; name = www.globalsign.com.der; path = Certificates/RSA_2048/www.globalsign.com.der; sourceTree = "<group>"; };
		8CBA05D01E28AA7B0045D8B3 /* www.cloudflare.com.der */ = {isa = PBXFileReference; lastKnownFileType = file; name = www.cloudflare.com.der; path = Certificates/ECDSA_sec256r1/www.cloudflare.com.der; sourceTree = "<group>"; };
		8CBA05D41E28AAA40045D8B3 /* GoodIntermediateCA.der */ = {isa = PBXFileReference; lastKnownFileType = file; name = GoodIntermediateCA.der; path = Certificates/RSA_4096/GoodIntermediateCA.der; sourceTree = "<group>"; };
		8CBA05D51E28AAA40045D8B3 /* GoodRootCA.der */ = {isa = PBXFileReference; lastKnownFileType = file; name = GoodRootCA.der; path = Certificates/RSA_4096/GoodRootCA.der; sourceTree = "<group>"; };
		8CBA05D61E28AAA40045D8B3 /* www.good.com.der */ = {isa = PBXFileReference; lastKnownFileType = file; name = www.good.com.der; path = Certificates/RSA_4096/www.good.com.der; sourceTree = "<group>"; };
		8CBA05D71E28AAA40045D8B3 /* www.good.com.selfsigned.der */ = {isa = PBXFileReference; lastKnownFileType = file; name = www.good.com.selfsigned.der; path = Certificates/RSA_4096/www.good.com.selfsigned.der; sourceTree = "<group>"; };
		8CBA05E41E294CC30045D8B3 /* GeoTrust_Primary_CA_G2_ECC.der */ = {isa = PBXFileReference; lastKnownFileType = file; name = GeoTrust_Primary_CA_G2_ECC.der; path = Certificates/ECDSA_sec384r1/GeoTrust_Primary_CA_G2_ECC.der; sourceTree = "<group>"; };
		8CC5D24E1D6E64D10074F515 /* TrustKit.framework */ = {isa = PBXFileReference; explicitFileType = wrapper.framework; includeInIndex = 0; path = TrustKit.framework; sourceTree = BUILT_PRODUCTS_DIR; };
		8CC78B1E1B1B586F00523A25 /* TSKCertificateUtils.h */ = {isa = PBXFileReference; fileEncoding = 4; lastKnownFileType = sourcecode.c.h; path = TSKCertificateUtils.h; sourceTree = "<group>"; };
		8CC78B1F1B1B586F00523A25 /* TSKCertificateUtils.m */ = {isa = PBXFileReference; fileEncoding = 4; lastKnownFileType = sourcecode.c.objc; path = TSKCertificateUtils.m; sourceTree = "<group>"; };
		8CC78B241B1B616500523A25 /* TSKPublicKeyAlgorithmTests.m */ = {isa = PBXFileReference; fileEncoding = 4; lastKnownFileType = sourcecode.c.objc; path = TSKPublicKeyAlgorithmTests.m; sourceTree = "<group>"; };
		8CCBD15A1B186D1100CB88AF /* reporting_utils.m */ = {isa = PBXFileReference; fileEncoding = 4; lastKnownFileType = sourcecode.c.objc; name = reporting_utils.m; path = Reporting/reporting_utils.m; sourceTree = "<group>"; };
		8CD5F72F1BC5ED4A005801D8 /* TSKNSURLConnectionDelegateProxy.h */ = {isa = PBXFileReference; fileEncoding = 4; lastKnownFileType = sourcecode.c.h; name = TSKNSURLConnectionDelegateProxy.h; path = Swizzling/TSKNSURLConnectionDelegateProxy.h; sourceTree = "<group>"; };
		8CD5F7301BC5ED4A005801D8 /* TSKNSURLConnectionDelegateProxy.m */ = {isa = PBXFileReference; fileEncoding = 4; lastKnownFileType = sourcecode.c.objc; name = TSKNSURLConnectionDelegateProxy.m; path = Swizzling/TSKNSURLConnectionDelegateProxy.m; sourceTree = "<group>"; };
		8CD5F7371BCB02A7005801D8 /* TSKNSURLConnectionTests.m */ = {isa = PBXFileReference; fileEncoding = 4; lastKnownFileType = sourcecode.c.objc; path = TSKNSURLConnectionTests.m; sourceTree = "<group>"; };
		8CD5F7401BCB06F4005801D8 /* RSSwizzle.h */ = {isa = PBXFileReference; fileEncoding = 4; lastKnownFileType = sourcecode.c.h; name = RSSwizzle.h; path = Dependencies/RSSwizzle/RSSwizzle.h; sourceTree = "<group>"; };
		8CD5F7411BCB06F4005801D8 /* RSSwizzle.m */ = {isa = PBXFileReference; fileEncoding = 4; lastKnownFileType = sourcecode.c.objc; name = RSSwizzle.m; path = Dependencies/RSSwizzle/RSSwizzle.m; sourceTree = "<group>"; };
		8CD5F7471BCB535E005801D8 /* TSKNSURLSessionDelegateProxy.h */ = {isa = PBXFileReference; fileEncoding = 4; lastKnownFileType = sourcecode.c.h; name = TSKNSURLSessionDelegateProxy.h; path = Swizzling/TSKNSURLSessionDelegateProxy.h; sourceTree = "<group>"; };
		8CD5F7481BCB535E005801D8 /* TSKNSURLSessionDelegateProxy.m */ = {isa = PBXFileReference; fileEncoding = 4; lastKnownFileType = sourcecode.c.objc; name = TSKNSURLSessionDelegateProxy.m; path = Swizzling/TSKNSURLSessionDelegateProxy.m; sourceTree = "<group>"; };
		8CD5F7561BCB7219005801D8 /* TSKNSURLSessionTests.m */ = {isa = PBXFileReference; fileEncoding = 4; lastKnownFileType = sourcecode.c.objc; path = TSKNSURLSessionTests.m; sourceTree = "<group>"; };
		8CDF245C1D70DEBA00CCA32A /* OCMock.framework */ = {isa = PBXFileReference; lastKnownFileType = wrapper.framework; name = OCMock.framework; path = Dependencies/OCMock/Mac/OCMock.framework; sourceTree = "<group>"; };
		8CDF245F1D70DED000CCA32A /* OCMock.framework */ = {isa = PBXFileReference; lastKnownFileType = wrapper.framework; name = OCMock.framework; path = Dependencies/OCMock/tvOS/OCMock.framework; sourceTree = "<group>"; };
		8CE919211AEA077F002B29AE /* ssl_pin_verifier.m */ = {isa = PBXFileReference; fileEncoding = 4; lastKnownFileType = sourcecode.c.objc; name = ssl_pin_verifier.m; path = Pinning/ssl_pin_verifier.m; sourceTree = "<group>"; };
		8CE919241AEA07C5002B29AE /* ssl_pin_verifier.h */ = {isa = PBXFileReference; fileEncoding = 4; lastKnownFileType = sourcecode.c.h; name = ssl_pin_verifier.h; path = Pinning/ssl_pin_verifier.h; sourceTree = "<group>"; };
		8CE919291AEA0F7E002B29AE /* domain_registry.h */ = {isa = PBXFileReference; fileEncoding = 4; lastKnownFileType = sourcecode.c.h; name = domain_registry.h; path = Dependencies/domain_registry/domain_registry.h; sourceTree = "<group>"; };
		FC06FE7F1E7C3FFA00AF0B4D /* TrustKit-Prefix.pch */ = {isa = PBXFileReference; lastKnownFileType = sourcecode.c.h; path = "TrustKit-Prefix.pch"; sourceTree = "<group>"; };
		FC1A08FD1E579F630055B12C /* TSKPinValidatorResult.h */ = {isa = PBXFileReference; lastKnownFileType = sourcecode.c.h; path = TSKPinValidatorResult.h; sourceTree = "<group>"; };
		FC1A08FE1E57A4BB0055B12C /* TSKPinningValidatorResult.h */ = {isa = PBXFileReference; fileEncoding = 4; lastKnownFileType = sourcecode.c.h; path = TSKPinningValidatorResult.h; sourceTree = "<group>"; };
		FC1A08FF1E57A4BB0055B12C /* TSKPinningValidatorResult.m */ = {isa = PBXFileReference; fileEncoding = 4; lastKnownFileType = sourcecode.c.objc; path = TSKPinningValidatorResult.m; sourceTree = "<group>"; };
		FC1A09081E57AC450055B12C /* TSKSPKIHashCache.h */ = {isa = PBXFileReference; fileEncoding = 4; lastKnownFileType = sourcecode.c.h; name = TSKSPKIHashCache.h; path = Pinning/TSKSPKIHashCache.h; sourceTree = "<group>"; };
		FC1A09091E57AC450055B12C /* TSKSPKIHashCache.m */ = {isa = PBXFileReference; fileEncoding = 4; lastKnownFileType = sourcecode.c.objc; name = TSKSPKIHashCache.m; path = Pinning/TSKSPKIHashCache.m; sourceTree = "<group>"; };
		FC1A09121E57C6820055B12C /* TSKPublicKeyAlgorithm.h */ = {isa = PBXFileReference; lastKnownFileType = sourcecode.c.h; name = TSKPublicKeyAlgorithm.h; path = Pinning/TSKPublicKeyAlgorithm.h; sourceTree = "<group>"; };
		FC4CAC7A1E958E0500DAC41E /* TSKReportsRateLimiterTests.m */ = {isa = PBXFileReference; fileEncoding = 4; lastKnownFileType = sourcecode.c.objc; path = TSKReportsRateLimiterTests.m; sourceTree = "<group>"; };
		FC4CAC7E1E96917B00DAC41E /* TSKTrustKitConfig.h */ = {isa = PBXFileReference; lastKnownFileType = sourcecode.c.h; path = TSKTrustKitConfig.h; sourceTree = "<group>"; };
		FC4CAC7F1E96A2D600DAC41E /* TSKCommon.h */ = {isa = PBXFileReference; lastKnownFileType = sourcecode.c.h; path = TSKCommon.h; sourceTree = "<group>"; };
		FC4CAC801E96A95D00DAC41E /* TSKTrustKit-Umbrella.h */ = {isa = PBXFileReference; lastKnownFileType = sourcecode.c.h; path = "TSKTrustKit-Umbrella.h"; sourceTree = "<group>"; };
		FCD0CC031E96ADF00076D431 /* Foundation.framework */ = {isa = PBXFileReference; lastKnownFileType = wrapper.framework; name = Foundation.framework; path = Platforms/iPhoneOS.platform/Developer/SDKs/iPhoneOS10.3.sdk/System/Library/Frameworks/Foundation.framework; sourceTree = DEVELOPER_DIR; };
/* End PBXFileReference section */

/* Begin PBXFrameworksBuildPhase section */
		8C8480431A896EE30017C155 /* Frameworks */ = {
			isa = PBXFrameworksBuildPhase;
			buildActionMask = 2147483647;
			files = (
			);
			runOnlyForDeploymentPostprocessing = 0;
		};
		8C84804F1A896EE30017C155 /* Frameworks */ = {
			isa = PBXFrameworksBuildPhase;
			buildActionMask = 2147483647;
			files = (
				8CDF246B1D71347000CCA32A /* OCMock.framework in Frameworks */,
				8CDF24681D70E07500CCA32A /* TrustKit.framework in Frameworks */,
			);
			runOnlyForDeploymentPostprocessing = 0;
		};
		8C84CB9D1D6E0981009B3E7D /* Frameworks */ = {
			isa = PBXFrameworksBuildPhase;
			buildActionMask = 2147483647;
			files = (
			);
			runOnlyForDeploymentPostprocessing = 0;
		};
		8C84CBCA1D6E1718009B3E7D /* Frameworks */ = {
			isa = PBXFrameworksBuildPhase;
			buildActionMask = 2147483647;
			files = (
				8C84CBE11D6E176A009B3E7D /* TrustKit.framework in Frameworks */,
			);
			runOnlyForDeploymentPostprocessing = 0;
		};
		8C8716931B23A91D00267E1D /* Frameworks */ = {
			isa = PBXFrameworksBuildPhase;
			buildActionMask = 2147483647;
			files = (
			);
			runOnlyForDeploymentPostprocessing = 0;
		};
		8CA6CBF91BAE2ADD00BDA419 /* Frameworks */ = {
			isa = PBXFrameworksBuildPhase;
			buildActionMask = 2147483647;
			files = (
			);
			runOnlyForDeploymentPostprocessing = 0;
		};
		8CA6CC031BAE2ADD00BDA419 /* Frameworks */ = {
			isa = PBXFrameworksBuildPhase;
			buildActionMask = 2147483647;
			files = (
				8CDF246A1D71345100CCA32A /* OCMock.framework in Frameworks */,
				8CA6CC071BAE2ADD00BDA419 /* TrustKit.framework in Frameworks */,
			);
			runOnlyForDeploymentPostprocessing = 0;
		};
		8CC5D2351D6E64D10074F515 /* Frameworks */ = {
			isa = PBXFrameworksBuildPhase;
			buildActionMask = 2147483647;
			files = (
			);
			runOnlyForDeploymentPostprocessing = 0;
		};
/* End PBXFrameworksBuildPhase section */

/* Begin PBXGroup section */
		070868B31ADFF68200E5AFDC /* Certificates */ = {
			isa = PBXGroup;
			children = (
				8CBA05B31E28739D0045D8B3 /* ECDSA sec384r1 */,
				8CC78B1B1B1B552100523A25 /* RSA 4096 */,
				8CC78B1A1B1B551400523A25 /* RSA 2048 */,
				8CC78B191B1B54F700523A25 /* ECDSA sec256r1 */,
			);
			name = Certificates;
			sourceTree = "<group>";
		};
		8C3492901ADCA059001849FD /* domain_registry */ = {
			isa = PBXGroup;
			children = (
				8C84CCEF1D6E5DDF009B3E7D /* registry_tables_genfiles */,
				8C84CCBE1D6E5D45009B3E7D /* private */,
				8CE919291AEA0F7E002B29AE /* domain_registry.h */,
			);
			name = domain_registry;
			sourceTree = "<group>";
		};
		8C5AB4631CF26A0300234B30 /* Dependencies */ = {
			isa = PBXGroup;
			children = (
				8C5AB4641CF26A0900234B30 /* OCMock */,
			);
			name = Dependencies;
			sourceTree = "<group>";
		};
		8C5AB4641CF26A0900234B30 /* OCMock */ = {
			isa = PBXGroup;
			children = (
				8CDF245E1D70DEBE00CCA32A /* tvOS */,
				8CDF245B1D70DEAB00CCA32A /* macOS */,
				8C5AB4661CF26A1400234B30 /* iOS */,
			);
			name = OCMock;
			sourceTree = "<group>";
		};
		8C5AB4661CF26A1400234B30 /* iOS */ = {
			isa = PBXGroup;
			children = (
				8C5AB4671CF26A2900234B30 /* OCMock.framework */,
			);
			name = iOS;
			sourceTree = "<group>";
		};
		8C84803D1A896EE30017C155 = {
			isa = PBXGroup;
			children = (
				8C8480491A896EE30017C155 /* TrustKit */,
				8C8480561A896EE30017C155 /* TrustKitTests */,
				8C8480481A896EE30017C155 /* Products */,
				FCD0CC021E96ADF00076D431 /* Frameworks */,
			);
			sourceTree = "<group>";
		};
		8C8480481A896EE30017C155 /* Products */ = {
			isa = PBXGroup;
			children = (
				8C8480471A896EE30017C155 /* TrustKit.framework */,
				8C8480521A896EE30017C155 /* TrustKitTests.xctest */,
				8C8716961B23A91D00267E1D /* libTrustKit_Static.a */,
				8CA6CBFD1BAE2ADD00BDA419 /* TrustKit.framework */,
				8CA6CC061BAE2ADD00BDA419 /* TrustKit OS XTests.xctest */,
				8C84CBB21D6E0981009B3E7D /* TrustKit.framework */,
				8C84CBDD1D6E1718009B3E7D /* TrustKit tvOS Tests.xctest */,
				8CC5D24E1D6E64D10074F515 /* TrustKit.framework */,
			);
			name = Products;
			sourceTree = "<group>";
		};
		8C8480491A896EE30017C155 /* TrustKit */ = {
			isa = PBXGroup;
			children = (
				8C0C90111E3C196A003851A8 /* TrustKit.modulemap */,
<<<<<<< HEAD
=======
				8CA6CC571BAF60DA00BDA419 /* Swizzling */,
>>>>>>> e037bace
				8CE919281AEA0F61002B29AE /* Dependencies */,
				8CA6CC571BAF60DA00BDA419 /* Swizzling */,
				8CE919201AEA0745002B29AE /* Reporting */,
				8CE9191B1AEA072A002B29AE /* Pinning */,
				FC663F551E8421BE008E2EFE /* Configuration */,
				8C84804C1A896EE30017C155 /* TrustKit.h */,
				8C84806C1A896F660017C155 /* TrustKit.m */,
				FC4CAC7F1E96A2D600DAC41E /* TSKCommon.h */,
				FC4CAC7E1E96917B00DAC41E /* TSKTrustKitConfig.h */,
				8C0C90471E3C41F3003851A8 /* TSKPinningValidator.h */,
				8C0C90481E3C41F3003851A8 /* TSKPinningValidator.m */,
				FC1A08FD1E579F630055B12C /* TSKPinValidatorResult.h */,
				FC1A08FE1E57A4BB0055B12C /* TSKPinningValidatorResult.h */,
				FC1A08FF1E57A4BB0055B12C /* TSKPinningValidatorResult.m */,
				8C84804A1A896EE30017C155 /* Supporting Files */,
			);
			path = TrustKit;
			sourceTree = "<group>";
		};
		8C84804A1A896EE30017C155 /* Supporting Files */ = {
			isa = PBXGroup;
			children = (
				8C84804B1A896EE30017C155 /* Info.plist */,
				FC4CAC801E96A95D00DAC41E /* TSKTrustKit-Umbrella.h */,
				FC06FE7F1E7C3FFA00AF0B4D /* TrustKit-Prefix.pch */,
			);
			name = "Supporting Files";
			sourceTree = "<group>";
		};
		8C8480561A896EE30017C155 /* TrustKitTests */ = {
			isa = PBXGroup;
			children = (
				8C8480571A896EE30017C155 /* Supporting Files */,
				8C5AB4631CF26A0300234B30 /* Dependencies */,
				FC4CAC791E958DC600DAC41E /* Reporting */,
				070868B31ADFF68200E5AFDC /* Certificates */,
				8CD5F7371BCB02A7005801D8 /* TSKNSURLConnectionTests.m */,
				8CD5F7561BCB7219005801D8 /* TSKNSURLSessionTests.m */,
				2FA2868CAFECA46ADE0B6E3E /* TSKPinningValidatorTests.m */,
				8C15F9A31B17564400F06C0E /* TSKPinConfigurationTests.m */,
				8CC78B1E1B1B586F00523A25 /* TSKCertificateUtils.h */,
				8CC78B1F1B1B586F00523A25 /* TSKCertificateUtils.m */,
				8CC78B241B1B616500523A25 /* TSKPublicKeyAlgorithmTests.m */,
				8C80249C1D750D0100678959 /* TSKLoggerTests.m */,
			);
			path = TrustKitTests;
			sourceTree = "<group>";
		};
		8C8480571A896EE30017C155 /* Supporting Files */ = {
			isa = PBXGroup;
			children = (
				8C8480581A896EE30017C155 /* Info.plist */,
			);
			name = "Supporting Files";
			sourceTree = "<group>";
		};
		8C84CCBE1D6E5D45009B3E7D /* private */ = {
			isa = PBXGroup;
			children = (
				8C84CCBF1D6E5D5A009B3E7D /* assert.c */,
				8C84CCC01D6E5D5A009B3E7D /* assert.h */,
				8C84CCC11D6E5D5A009B3E7D /* init_registry_tables.c */,
				8C84CCC31D6E5D5A009B3E7D /* registry_search.c */,
				8C84CCC41D6E5D5A009B3E7D /* registry_types.h */,
				8C84CCC61D6E5D5A009B3E7D /* string_util.h */,
				8C84CCC71D6E5D5A009B3E7D /* trie_node.h */,
				8C84CCC91D6E5D5A009B3E7D /* trie_search.c */,
				8C84CCCA1D6E5D5A009B3E7D /* trie_search.h */,
			);
			name = private;
			sourceTree = "<group>";
		};
		8C84CCEF1D6E5DDF009B3E7D /* registry_tables_genfiles */ = {
			isa = PBXGroup;
			children = (
				8C84CCF01D6E5DE9009B3E7D /* registry_tables.h */,
			);
			name = registry_tables_genfiles;
			sourceTree = "<group>";
		};
		8CA6CC571BAF60DA00BDA419 /* Swizzling */ = {
			isa = PBXGroup;
			children = (
				8CD5F72F1BC5ED4A005801D8 /* TSKNSURLConnectionDelegateProxy.h */,
				8CD5F7301BC5ED4A005801D8 /* TSKNSURLConnectionDelegateProxy.m */,
				8CD5F7471BCB535E005801D8 /* TSKNSURLSessionDelegateProxy.h */,
				8CD5F7481BCB535E005801D8 /* TSKNSURLSessionDelegateProxy.m */,
			);
			name = Swizzling;
			sourceTree = "<group>";
		};
		8CBA05B31E28739D0045D8B3 /* ECDSA sec384r1 */ = {
			isa = PBXGroup;
			children = (
				8CBA05E41E294CC30045D8B3 /* GeoTrust_Primary_CA_G2_ECC.der */,
			);
			name = "ECDSA sec384r1";
			sourceTree = "<group>";
		};
		8CC78B191B1B54F700523A25 /* ECDSA sec256r1 */ = {
			isa = PBXGroup;
			children = (
				8CBA05D01E28AA7B0045D8B3 /* www.cloudflare.com.der */,
			);
			name = "ECDSA sec256r1";
			sourceTree = "<group>";
		};
		8CC78B1A1B1B551400523A25 /* RSA 2048 */ = {
			isa = PBXGroup;
			children = (
				8CBA05C41E28AA6C0045D8B3 /* GlobalSignDomainValidationCA-SHA256-G2.der */,
				8CBA05C51E28AA6C0045D8B3 /* GlobalSignRootCA.der */,
				8CBA05C61E28AA6C0045D8B3 /* www.globalsign.com.der */,
			);
			name = "RSA 2048";
			sourceTree = "<group>";
		};
		8CC78B1B1B1B552100523A25 /* RSA 4096 */ = {
			isa = PBXGroup;
			children = (
				8CBA05D41E28AAA40045D8B3 /* GoodIntermediateCA.der */,
				8CBA05D51E28AAA40045D8B3 /* GoodRootCA.der */,
				8CBA05D61E28AAA40045D8B3 /* www.good.com.der */,
				8CBA05D71E28AAA40045D8B3 /* www.good.com.selfsigned.der */,
			);
			name = "RSA 4096";
			sourceTree = "<group>";
		};
		8CD5F73F1BCB06E8005801D8 /* RSSwizzle */ = {
			isa = PBXGroup;
			children = (
				8CD5F7401BCB06F4005801D8 /* RSSwizzle.h */,
				8CD5F7411BCB06F4005801D8 /* RSSwizzle.m */,
			);
			name = RSSwizzle;
			sourceTree = "<group>";
		};
		8CDF245B1D70DEAB00CCA32A /* macOS */ = {
			isa = PBXGroup;
			children = (
				8CDF245C1D70DEBA00CCA32A /* OCMock.framework */,
			);
			name = macOS;
			sourceTree = "<group>";
		};
		8CDF245E1D70DEBE00CCA32A /* tvOS */ = {
			isa = PBXGroup;
			children = (
				8CDF245F1D70DED000CCA32A /* OCMock.framework */,
			);
			name = tvOS;
			sourceTree = "<group>";
		};
		8CE9191B1AEA072A002B29AE /* Pinning */ = {
			isa = PBXGroup;
			children = (
				8CE919241AEA07C5002B29AE /* ssl_pin_verifier.h */,
				8CE919211AEA077F002B29AE /* ssl_pin_verifier.m */,
				FC1A09081E57AC450055B12C /* TSKSPKIHashCache.h */,
				FC1A09091E57AC450055B12C /* TSKSPKIHashCache.m */,
				FC1A09121E57C6820055B12C /* TSKPublicKeyAlgorithm.h */,
			);
			name = Pinning;
			sourceTree = "<group>";
		};
		8CE919201AEA0745002B29AE /* Reporting */ = {
			isa = PBXGroup;
			children = (
				8C9EBE001B619BBE00CA7EE0 /* TSKReportsRateLimiter.h */,
				8C9EBE011B619BBE00CA7EE0 /* TSKReportsRateLimiter.m */,
				6B2B06AC1B05154A00FC749E /* TSKBackgroundReporter.h */,
				6B2B06AE1B05157400FC749E /* TSKBackgroundReporter.m */,
				8C15F99E1B16094D00F06C0E /* TSKPinFailureReport.h */,
				8C15F99F1B16094D00F06C0E /* TSKPinFailureReport.m */,
				8C9492F51B2379A100F5DF38 /* reporting_utils.h */,
				8CCBD15A1B186D1100CB88AF /* reporting_utils.m */,
				8C84CC071D6E3C67009B3E7D /* vendor_identifier.h */,
				8C84CC081D6E3C67009B3E7D /* vendor_identifier.m */,
			);
			name = Reporting;
			sourceTree = "<group>";
		};
		8CE919281AEA0F61002B29AE /* Dependencies */ = {
			isa = PBXGroup;
			children = (
				8CD5F73F1BCB06E8005801D8 /* RSSwizzle */,
				8C3492901ADCA059001849FD /* domain_registry */,
			);
			name = Dependencies;
			sourceTree = "<group>";
		};
		FC4CAC791E958DC600DAC41E /* Reporting */ = {
			isa = PBXGroup;
			children = (
				6B032D3F1AF1AEB600EAFA69 /* TSKReporterTests.m */,
				FC4CAC7A1E958E0500DAC41E /* TSKReportsRateLimiterTests.m */,
			);
			name = Reporting;
			sourceTree = "<group>";
		};
		FC663F551E8421BE008E2EFE /* Configuration */ = {
			isa = PBXGroup;
			children = (
				8C5D98B61CEFF103008E654B /* parse_configuration.h */,
				8C5D98B21CEFF079008E654B /* parse_configuration.m */,
				8C4346D41E5B894A008023F9 /* configuration_utils.h */,
				8C4346D51E5B894A008023F9 /* configuration_utils.m */,
			);
			name = Configuration;
			sourceTree = "<group>";
		};
		FCD0CC021E96ADF00076D431 /* Frameworks */ = {
			isa = PBXGroup;
			children = (
				FCD0CC031E96ADF00076D431 /* Foundation.framework */,
			);
			name = Frameworks;
			sourceTree = "<group>";
		};
/* End PBXGroup section */

/* Begin PBXHeadersBuildPhase section */
		8C8480441A896EE30017C155 /* Headers */ = {
			isa = PBXHeadersBuildPhase;
			buildActionMask = 2147483647;
			files = (
				8C84CCDA1D6E5D5A009B3E7D /* registry_types.h in Headers */,
				8C0C904E1E3C4210003851A8 /* TSKPinningValidator.h in Headers */,
				8CE9192D1AEA0F7E002B29AE /* domain_registry.h in Headers */,
				8CD5F7491BCB535E005801D8 /* TSKNSURLSessionDelegateProxy.h in Headers */,
				8C84CCF11D6E5DE9009B3E7D /* registry_tables.h in Headers */,
				8C84CCCE1D6E5D5A009B3E7D /* assert.h in Headers */,
				6B2B06AD1B05154A00FC749E /* TSKBackgroundReporter.h in Headers */,
				8C84CCE31D6E5D5A009B3E7D /* trie_node.h in Headers */,
				8C84CCE01D6E5D5A009B3E7D /* string_util.h in Headers */,
				8CD5F7311BC5ED4A005801D8 /* TSKNSURLConnectionDelegateProxy.h in Headers */,
				8C84CC091D6E3C67009B3E7D /* vendor_identifier.h in Headers */,
				FC1A090A1E57AC450055B12C /* TSKSPKIHashCache.h in Headers */,
				8C9EBE021B619BBE00CA7EE0 /* TSKReportsRateLimiter.h in Headers */,
				8C84CCEC1D6E5D5A009B3E7D /* trie_search.h in Headers */,
				8CD5F7421BCB06F4005801D8 /* RSSwizzle.h in Headers */,
				FC1A09001E57A4BB0055B12C /* TSKPinningValidatorResult.h in Headers */,
				8C9492F61B2379A100F5DF38 /* reporting_utils.h in Headers */,
				8C84804D1A896EE30017C155 /* TrustKit.h in Headers */,
				8C15F9A01B16094D00F06C0E /* TSKPinFailureReport.h in Headers */,
				8CE919251AEA07C5002B29AE /* ssl_pin_verifier.h in Headers */,
			);
			runOnlyForDeploymentPostprocessing = 0;
		};
		8C84CBA11D6E0981009B3E7D /* Headers */ = {
			isa = PBXHeadersBuildPhase;
			buildActionMask = 2147483647;
			files = (
				8C84CCDC1D6E5D5A009B3E7D /* registry_types.h in Headers */,
				8C0C90501E3C4212003851A8 /* TSKPinningValidator.h in Headers */,
				8C84CBA21D6E0981009B3E7D /* domain_registry.h in Headers */,
				8C84CBA41D6E0981009B3E7D /* TSKNSURLSessionDelegateProxy.h in Headers */,
				8C84CCF31D6E5DE9009B3E7D /* registry_tables.h in Headers */,
				8C84CCD01D6E5D5A009B3E7D /* assert.h in Headers */,
				8C84CBA61D6E0981009B3E7D /* TSKBackgroundReporter.h in Headers */,
				8C84CCE51D6E5D5A009B3E7D /* trie_node.h in Headers */,
				8C84CCE21D6E5D5A009B3E7D /* string_util.h in Headers */,
				8C84CBA71D6E0981009B3E7D /* TSKNSURLConnectionDelegateProxy.h in Headers */,
				8C84CC0B1D6E3C67009B3E7D /* vendor_identifier.h in Headers */,
				FC1A090C1E57AC450055B12C /* TSKSPKIHashCache.h in Headers */,
				8C84CBA81D6E0981009B3E7D /* TSKReportsRateLimiter.h in Headers */,
				8C84CCEE1D6E5D5A009B3E7D /* trie_search.h in Headers */,
				8C84CBA91D6E0981009B3E7D /* RSSwizzle.h in Headers */,
				FC1A09021E57A4BB0055B12C /* TSKPinningValidatorResult.h in Headers */,
				8C84CBAA1D6E0981009B3E7D /* reporting_utils.h in Headers */,
				8C84CBAB1D6E0981009B3E7D /* TrustKit.h in Headers */,
				8C84CBAC1D6E0981009B3E7D /* TSKPinFailureReport.h in Headers */,
				8C84CBAD1D6E0981009B3E7D /* ssl_pin_verifier.h in Headers */,
			);
			runOnlyForDeploymentPostprocessing = 0;
		};
		8CA6CBFA1BAE2ADD00BDA419 /* Headers */ = {
			isa = PBXHeadersBuildPhase;
			buildActionMask = 2147483647;
			files = (
				8C84CCDB1D6E5D5A009B3E7D /* registry_types.h in Headers */,
				8C0C904F1E3C4212003851A8 /* TSKPinningValidator.h in Headers */,
				8CA6CC251BAE2B6A00BDA419 /* TrustKit.h in Headers */,
				8CD5F74A1BCB535E005801D8 /* TSKNSURLSessionDelegateProxy.h in Headers */,
				8C4346D71E5B894A008023F9 /* configuration_utils.h in Headers */,
				8CA6CC1B1BAE2B6600BDA419 /* TSKPinFailureReport.h in Headers */,
				8C84CCF21D6E5DE9009B3E7D /* registry_tables.h in Headers */,
				8C84CCCF1D6E5D5A009B3E7D /* assert.h in Headers */,
				8CA6CC141BAE2B6600BDA419 /* TSKReportsRateLimiter.h in Headers */,
				8C84CCE41D6E5D5A009B3E7D /* trie_node.h in Headers */,
				8C84CCE11D6E5D5A009B3E7D /* string_util.h in Headers */,
				8CD5F7321BC5ED4A005801D8 /* TSKNSURLConnectionDelegateProxy.h in Headers */,
				8C84CC0A1D6E3C67009B3E7D /* vendor_identifier.h in Headers */,
				FC1A090B1E57AC450055B12C /* TSKSPKIHashCache.h in Headers */,
				8CA6CC211BAE2B6A00BDA419 /* ssl_pin_verifier.h in Headers */,
				8C84CCED1D6E5D5A009B3E7D /* trie_search.h in Headers */,
				8CD5F7431BCB06F4005801D8 /* RSSwizzle.h in Headers */,
				FC1A09011E57A4BB0055B12C /* TSKPinningValidatorResult.h in Headers */,
				8CA6CC191BAE2B6600BDA419 /* TSKBackgroundReporter.h in Headers */,
				8CA6CC271BAE2B7000BDA419 /* domain_registry.h in Headers */,
				8CA6CC1D1BAE2B6600BDA419 /* reporting_utils.h in Headers */,
			);
			runOnlyForDeploymentPostprocessing = 0;
		};
		8CC5D2361D6E64D10074F515 /* Headers */ = {
			isa = PBXHeadersBuildPhase;
			buildActionMask = 2147483647;
			files = (
				8CC5D2371D6E64D10074F515 /* registry_types.h in Headers */,
				8C0C90511E3C4213003851A8 /* TSKPinningValidator.h in Headers */,
				8CC5D2381D6E64D10074F515 /* domain_registry.h in Headers */,
				8CC5D23A1D6E64D10074F515 /* TSKNSURLSessionDelegateProxy.h in Headers */,
				8CC5D23C1D6E64D10074F515 /* registry_tables.h in Headers */,
				8CC5D23D1D6E64D10074F515 /* assert.h in Headers */,
				8CC5D23E1D6E64D10074F515 /* TSKBackgroundReporter.h in Headers */,
				8CC5D23F1D6E64D10074F515 /* trie_node.h in Headers */,
				8CC5D2401D6E64D10074F515 /* string_util.h in Headers */,
				8CC5D2411D6E64D10074F515 /* TSKNSURLConnectionDelegateProxy.h in Headers */,
				8CC5D2421D6E64D10074F515 /* vendor_identifier.h in Headers */,
				FC1A090D1E57AC450055B12C /* TSKSPKIHashCache.h in Headers */,
				8CC5D2431D6E64D10074F515 /* TSKReportsRateLimiter.h in Headers */,
				8CC5D2441D6E64D10074F515 /* trie_search.h in Headers */,
				8CC5D2451D6E64D10074F515 /* RSSwizzle.h in Headers */,
				FC1A09031E57A4BB0055B12C /* TSKPinningValidatorResult.h in Headers */,
				8CC5D2461D6E64D10074F515 /* reporting_utils.h in Headers */,
				8CC5D2471D6E64D10074F515 /* TrustKit.h in Headers */,
				8CC5D2481D6E64D10074F515 /* TSKPinFailureReport.h in Headers */,
				8CC5D2491D6E64D10074F515 /* ssl_pin_verifier.h in Headers */,
			);
			runOnlyForDeploymentPostprocessing = 0;
		};
/* End PBXHeadersBuildPhase section */

/* Begin PBXNativeTarget section */
		8C8480461A896EE30017C155 /* TrustKit */ = {
			isa = PBXNativeTarget;
			buildConfigurationList = 8C84805D1A896EE30017C155 /* Build configuration list for PBXNativeTarget "TrustKit" */;
			buildPhases = (
				8C8480421A896EE30017C155 /* Sources */,
				8C8480431A896EE30017C155 /* Frameworks */,
				8C8480441A896EE30017C155 /* Headers */,
				8C8480451A896EE30017C155 /* Resources */,
			);
			buildRules = (
			);
			dependencies = (
			);
			name = TrustKit;
			productName = TrustKit;
			productReference = 8C8480471A896EE30017C155 /* TrustKit.framework */;
			productType = "com.apple.product-type.framework";
		};
		8C8480511A896EE30017C155 /* TrustKitTests */ = {
			isa = PBXNativeTarget;
			buildConfigurationList = 8C8480601A896EE30017C155 /* Build configuration list for PBXNativeTarget "TrustKitTests" */;
			buildPhases = (
				8C84804E1A896EE30017C155 /* Sources */,
				8C84804F1A896EE30017C155 /* Frameworks */,
				8C8480501A896EE30017C155 /* Resources */,
				8C5AB4691CF26A3200234B30 /* CopyFiles */,
			);
			buildRules = (
			);
			dependencies = (
				8C8480551A896EE30017C155 /* PBXTargetDependency */,
			);
			name = TrustKitTests;
			productName = TrustKitTests;
			productReference = 8C8480521A896EE30017C155 /* TrustKitTests.xctest */;
			productType = "com.apple.product-type.bundle.unit-test";
		};
		8C84CB8F1D6E0981009B3E7D /* TrustKit tvOS */ = {
			isa = PBXNativeTarget;
			buildConfigurationList = 8C84CBAF1D6E0981009B3E7D /* Build configuration list for PBXNativeTarget "TrustKit tvOS" */;
			buildPhases = (
				8C84CB901D6E0981009B3E7D /* Sources */,
				8C84CB9D1D6E0981009B3E7D /* Frameworks */,
				8C84CBA11D6E0981009B3E7D /* Headers */,
				8C84CBAE1D6E0981009B3E7D /* Resources */,
			);
			buildRules = (
			);
			dependencies = (
			);
			name = "TrustKit tvOS";
			productName = TrustKit;
			productReference = 8C84CBB21D6E0981009B3E7D /* TrustKit.framework */;
			productType = "com.apple.product-type.framework";
		};
		8C84CBBF1D6E1718009B3E7D /* TrustKit tvOS Tests */ = {
			isa = PBXNativeTarget;
			buildConfigurationList = 8C84CBDA1D6E1718009B3E7D /* Build configuration list for PBXNativeTarget "TrustKit tvOS Tests" */;
			buildPhases = (
				8C84CBC21D6E1718009B3E7D /* Sources */,
				8C84CBCA1D6E1718009B3E7D /* Frameworks */,
				8C84CBCD1D6E1718009B3E7D /* Resources */,
				8C84CBD81D6E1718009B3E7D /* CopyFiles */,
			);
			buildRules = (
			);
			dependencies = (
				8C84CBE01D6E1762009B3E7D /* PBXTargetDependency */,
			);
			name = "TrustKit tvOS Tests";
			productName = TrustKitTests;
			productReference = 8C84CBDD1D6E1718009B3E7D /* TrustKit tvOS Tests.xctest */;
			productType = "com.apple.product-type.bundle.unit-test";
		};
		8C8716951B23A91D00267E1D /* TrustKit_Static */ = {
			isa = PBXNativeTarget;
			buildConfigurationList = 8C8716AB1B23A91D00267E1D /* Build configuration list for PBXNativeTarget "TrustKit_Static" */;
			buildPhases = (
				8C8716921B23A91D00267E1D /* Sources */,
				8C8716931B23A91D00267E1D /* Frameworks */,
				8C8716941B23A91D00267E1D /* CopyFiles */,
			);
			buildRules = (
			);
			dependencies = (
			);
			name = TrustKit_Static;
			productName = TrustKit_Static;
			productReference = 8C8716961B23A91D00267E1D /* libTrustKit_Static.a */;
			productType = "com.apple.product-type.library.static";
		};
		8CA6CBFC1BAE2ADD00BDA419 /* TrustKit OS X */ = {
			isa = PBXNativeTarget;
			buildConfigurationList = 8CA6CC121BAE2ADD00BDA419 /* Build configuration list for PBXNativeTarget "TrustKit OS X" */;
			buildPhases = (
				8CA6CBF81BAE2ADD00BDA419 /* Sources */,
				8CA6CBF91BAE2ADD00BDA419 /* Frameworks */,
				8CA6CBFA1BAE2ADD00BDA419 /* Headers */,
				8CA6CBFB1BAE2ADD00BDA419 /* Resources */,
			);
			buildRules = (
			);
			dependencies = (
			);
			name = "TrustKit OS X";
			productName = "TrustKit OS X";
			productReference = 8CA6CBFD1BAE2ADD00BDA419 /* TrustKit.framework */;
			productType = "com.apple.product-type.framework";
		};
		8CA6CC051BAE2ADD00BDA419 /* TrustKit OS XTests */ = {
			isa = PBXNativeTarget;
			buildConfigurationList = 8CA6CC131BAE2ADD00BDA419 /* Build configuration list for PBXNativeTarget "TrustKit OS XTests" */;
			buildPhases = (
				8CA6CC021BAE2ADD00BDA419 /* Sources */,
				8CA6CC031BAE2ADD00BDA419 /* Frameworks */,
				8CA6CC041BAE2ADD00BDA419 /* Resources */,
				8C5AB4611CF269CE00234B30 /* CopyFiles */,
			);
			buildRules = (
			);
			dependencies = (
				8CA6CC091BAE2ADD00BDA419 /* PBXTargetDependency */,
			);
			name = "TrustKit OS XTests";
			productName = "TrustKit OS XTests";
			productReference = 8CA6CC061BAE2ADD00BDA419 /* TrustKit OS XTests.xctest */;
			productType = "com.apple.product-type.bundle.unit-test";
		};
		8CC5D2221D6E64D10074F515 /* TrustKit watchOS */ = {
			isa = PBXNativeTarget;
			buildConfigurationList = 8CC5D24B1D6E64D10074F515 /* Build configuration list for PBXNativeTarget "TrustKit watchOS" */;
			buildPhases = (
				8CC5D2231D6E64D10074F515 /* Sources */,
				8CC5D2351D6E64D10074F515 /* Frameworks */,
				8CC5D2361D6E64D10074F515 /* Headers */,
				8CC5D24A1D6E64D10074F515 /* Resources */,
			);
			buildRules = (
			);
			dependencies = (
			);
			name = "TrustKit watchOS";
			productName = TrustKit;
			productReference = 8CC5D24E1D6E64D10074F515 /* TrustKit.framework */;
			productType = "com.apple.product-type.framework";
		};
/* End PBXNativeTarget section */

/* Begin PBXProject section */
		8C84803E1A896EE30017C155 /* Project object */ = {
			isa = PBXProject;
			attributes = {
				CLASSPREFIX = TSK;
				LastUpgradeCheck = 0820;
				ORGANIZATIONNAME = TrustKit;
				TargetAttributes = {
					8C8480461A896EE30017C155 = {
						CreatedOnToolsVersion = 6.1.1;
						DevelopmentTeam = D94Z5227S5;
					};
					8C8480511A896EE30017C155 = {
						CreatedOnToolsVersion = 6.1.1;
					};
					8C8716951B23A91D00267E1D = {
						CreatedOnToolsVersion = 6.3.2;
					};
					8CA6CBFC1BAE2ADD00BDA419 = {
						CreatedOnToolsVersion = 7.0;
					};
					8CA6CC051BAE2ADD00BDA419 = {
						CreatedOnToolsVersion = 7.0;
					};
				};
			};
			buildConfigurationList = 8C8480411A896EE30017C155 /* Build configuration list for PBXProject "TrustKit" */;
			compatibilityVersion = "Xcode 3.2";
			developmentRegion = English;
			hasScannedForEncodings = 0;
			knownRegions = (
				en,
			);
			mainGroup = 8C84803D1A896EE30017C155;
			productRefGroup = 8C8480481A896EE30017C155 /* Products */;
			projectDirPath = "";
			projectRoot = "";
			targets = (
				8C8480461A896EE30017C155 /* TrustKit */,
				8C8716951B23A91D00267E1D /* TrustKit_Static */,
				8C8480511A896EE30017C155 /* TrustKitTests */,
				8CA6CBFC1BAE2ADD00BDA419 /* TrustKit OS X */,
				8CA6CC051BAE2ADD00BDA419 /* TrustKit OS XTests */,
				8C84CB8F1D6E0981009B3E7D /* TrustKit tvOS */,
				8C84CBBF1D6E1718009B3E7D /* TrustKit tvOS Tests */,
				8CC5D2221D6E64D10074F515 /* TrustKit watchOS */,
			);
		};
/* End PBXProject section */

/* Begin PBXResourcesBuildPhase section */
		8C8480451A896EE30017C155 /* Resources */ = {
			isa = PBXResourcesBuildPhase;
			buildActionMask = 2147483647;
			files = (
			);
			runOnlyForDeploymentPostprocessing = 0;
		};
		8C8480501A896EE30017C155 /* Resources */ = {
			isa = PBXResourcesBuildPhase;
			buildActionMask = 2147483647;
			files = (
				8CBA05D81E28AAA40045D8B3 /* GoodIntermediateCA.der in Resources */,
				8CBA05E51E294CC30045D8B3 /* GeoTrust_Primary_CA_G2_ECC.der in Resources */,
				8CBA05E11E28AAA40045D8B3 /* www.good.com.selfsigned.der in Resources */,
				8CBA05C71E28AA6C0045D8B3 /* GlobalSignDomainValidationCA-SHA256-G2.der in Resources */,
				8CBA05DB1E28AAA40045D8B3 /* GoodRootCA.der in Resources */,
				8CBA05CD1E28AA6C0045D8B3 /* www.globalsign.com.der in Resources */,
				8CBA05D11E28AA7B0045D8B3 /* www.cloudflare.com.der in Resources */,
				8CBA05CA1E28AA6C0045D8B3 /* GlobalSignRootCA.der in Resources */,
				8CBA05DE1E28AAA40045D8B3 /* www.good.com.der in Resources */,
			);
			runOnlyForDeploymentPostprocessing = 0;
		};
		8C84CBAE1D6E0981009B3E7D /* Resources */ = {
			isa = PBXResourcesBuildPhase;
			buildActionMask = 2147483647;
			files = (
			);
			runOnlyForDeploymentPostprocessing = 0;
		};
		8C84CBCD1D6E1718009B3E7D /* Resources */ = {
			isa = PBXResourcesBuildPhase;
			buildActionMask = 2147483647;
			files = (
				8CBA05DA1E28AAA40045D8B3 /* GoodIntermediateCA.der in Resources */,
				8CBA05E71E294CC30045D8B3 /* GeoTrust_Primary_CA_G2_ECC.der in Resources */,
				8CBA05E31E28AAA40045D8B3 /* www.good.com.selfsigned.der in Resources */,
				8CBA05C91E28AA6C0045D8B3 /* GlobalSignDomainValidationCA-SHA256-G2.der in Resources */,
				8CBA05DD1E28AAA40045D8B3 /* GoodRootCA.der in Resources */,
				8CBA05CF1E28AA6C0045D8B3 /* www.globalsign.com.der in Resources */,
				8CBA05D31E28AA7B0045D8B3 /* www.cloudflare.com.der in Resources */,
				8CBA05CC1E28AA6C0045D8B3 /* GlobalSignRootCA.der in Resources */,
				8CBA05E01E28AAA40045D8B3 /* www.good.com.der in Resources */,
			);
			runOnlyForDeploymentPostprocessing = 0;
		};
		8CA6CBFB1BAE2ADD00BDA419 /* Resources */ = {
			isa = PBXResourcesBuildPhase;
			buildActionMask = 2147483647;
			files = (
			);
			runOnlyForDeploymentPostprocessing = 0;
		};
		8CA6CC041BAE2ADD00BDA419 /* Resources */ = {
			isa = PBXResourcesBuildPhase;
			buildActionMask = 2147483647;
			files = (
				8CBA05D91E28AAA40045D8B3 /* GoodIntermediateCA.der in Resources */,
				8CBA05E61E294CC30045D8B3 /* GeoTrust_Primary_CA_G2_ECC.der in Resources */,
				8CBA05E21E28AAA40045D8B3 /* www.good.com.selfsigned.der in Resources */,
				8CBA05C81E28AA6C0045D8B3 /* GlobalSignDomainValidationCA-SHA256-G2.der in Resources */,
				8CBA05DC1E28AAA40045D8B3 /* GoodRootCA.der in Resources */,
				8CBA05CE1E28AA6C0045D8B3 /* www.globalsign.com.der in Resources */,
				8CBA05D21E28AA7B0045D8B3 /* www.cloudflare.com.der in Resources */,
				8CBA05CB1E28AA6C0045D8B3 /* GlobalSignRootCA.der in Resources */,
				8CBA05DF1E28AAA40045D8B3 /* www.good.com.der in Resources */,
			);
			runOnlyForDeploymentPostprocessing = 0;
		};
		8CC5D24A1D6E64D10074F515 /* Resources */ = {
			isa = PBXResourcesBuildPhase;
			buildActionMask = 2147483647;
			files = (
			);
			runOnlyForDeploymentPostprocessing = 0;
		};
/* End PBXResourcesBuildPhase section */

/* Begin PBXSourcesBuildPhase section */
		8C8480421A896EE30017C155 /* Sources */ = {
			isa = PBXSourcesBuildPhase;
			buildActionMask = 2147483647;
			files = (
				8C84CCD11D6E5D5A009B3E7D /* init_registry_tables.c in Sources */,
				8CE919221AEA077F002B29AE /* ssl_pin_verifier.m in Sources */,
				8C84CC0C1D6E3C67009B3E7D /* vendor_identifier.m in Sources */,
				FC1A090E1E57AC450055B12C /* TSKSPKIHashCache.m in Sources */,
				8C9EBE031B619BBE00CA7EE0 /* TSKReportsRateLimiter.m in Sources */,
				8C5D98B31CEFF079008E654B /* parse_configuration.m in Sources */,
				8C84CCE91D6E5D5A009B3E7D /* trie_search.c in Sources */,
				6B2B06AF1B05157400FC749E /* TSKBackgroundReporter.m in Sources */,
				8CD5F74B1BCB535E005801D8 /* TSKNSURLSessionDelegateProxy.m in Sources */,
				8C84CCD71D6E5D5A009B3E7D /* registry_search.c in Sources */,
				8C4346DA1E5B894A008023F9 /* configuration_utils.m in Sources */,
				8C84CCCB1D6E5D5A009B3E7D /* assert.c in Sources */,
				8C15F9A11B16094E00F06C0E /* TSKPinFailureReport.m in Sources */,
				8CD5F7331BC5ED4A005801D8 /* TSKNSURLConnectionDelegateProxy.m in Sources */,
				8C84806D1A896F660017C155 /* TrustKit.m in Sources */,
				8C0C90491E3C41F9003851A8 /* TSKPinningValidator.m in Sources */,
				8CCBD15B1B186D1100CB88AF /* reporting_utils.m in Sources */,
				FC1A09041E57A4BB0055B12C /* TSKPinningValidatorResult.m in Sources */,
				8CD5F7441BCB06F4005801D8 /* RSSwizzle.m in Sources */,
			);
			runOnlyForDeploymentPostprocessing = 0;
		};
		8C84804E1A896EE30017C155 /* Sources */ = {
			isa = PBXSourcesBuildPhase;
			buildActionMask = 2147483647;
			files = (
				8C80249D1D750D0100678959 /* TSKLoggerTests.m in Sources */,
				8CD5F7381BCB02A7005801D8 /* TSKNSURLConnectionTests.m in Sources */,
				8C15F9A41B17564400F06C0E /* TSKPinConfigurationTests.m in Sources */,
				075AA1091AC985FD00178223 /* TSKPinningValidatorTests.m in Sources */,
				8CC78B251B1B616500523A25 /* TSKPublicKeyAlgorithmTests.m in Sources */,
				6B032D401AF1AEC200EAFA69 /* TSKReporterTests.m in Sources */,
				8CD5F7571BCB7219005801D8 /* TSKNSURLSessionTests.m in Sources */,
				FC4CAC7B1E958E0500DAC41E /* TSKReportsRateLimiterTests.m in Sources */,
				8CC78B201B1B586F00523A25 /* TSKCertificateUtils.m in Sources */,
			);
			runOnlyForDeploymentPostprocessing = 0;
		};
		8C84CB901D6E0981009B3E7D /* Sources */ = {
			isa = PBXSourcesBuildPhase;
			buildActionMask = 2147483647;
			files = (
				8C84CCD31D6E5D5A009B3E7D /* init_registry_tables.c in Sources */,
				8C84CB911D6E0981009B3E7D /* ssl_pin_verifier.m in Sources */,
				8C84CC0F1D6E3C67009B3E7D /* vendor_identifier.m in Sources */,
				FC1A09101E57AC450055B12C /* TSKSPKIHashCache.m in Sources */,
				8C84CB921D6E0981009B3E7D /* TSKReportsRateLimiter.m in Sources */,
				8C84CB931D6E0981009B3E7D /* parse_configuration.m in Sources */,
				8C84CCEB1D6E5D5A009B3E7D /* trie_search.c in Sources */,
				8C84CB941D6E0981009B3E7D /* TSKBackgroundReporter.m in Sources */,
				8C84CB951D6E0981009B3E7D /* TSKNSURLSessionDelegateProxy.m in Sources */,
				8C84CCD91D6E5D5A009B3E7D /* registry_search.c in Sources */,
				8C4346DD1E5B894A008023F9 /* configuration_utils.m in Sources */,
				8C84CCCD1D6E5D5A009B3E7D /* assert.c in Sources */,
				8C84CB971D6E0981009B3E7D /* TSKPinFailureReport.m in Sources */,
				8C84CB991D6E0981009B3E7D /* TSKNSURLConnectionDelegateProxy.m in Sources */,
				8C84CB9A1D6E0981009B3E7D /* TrustKit.m in Sources */,
				8C0C904C1E3C41FB003851A8 /* TSKPinningValidator.m in Sources */,
				8C84CB9B1D6E0981009B3E7D /* reporting_utils.m in Sources */,
				FC1A09061E57A4BB0055B12C /* TSKPinningValidatorResult.m in Sources */,
				8C84CB9C1D6E0981009B3E7D /* RSSwizzle.m in Sources */,
			);
			runOnlyForDeploymentPostprocessing = 0;
		};
		8C84CBC21D6E1718009B3E7D /* Sources */ = {
			isa = PBXSourcesBuildPhase;
			buildActionMask = 2147483647;
			files = (
				8C80249F1D750D0100678959 /* TSKLoggerTests.m in Sources */,
				8C84CBC31D6E1718009B3E7D /* TSKNSURLConnectionTests.m in Sources */,
				FC4CAC7D1E96891B00DAC41E /* TSKReportsRateLimiterTests.m in Sources */,
				8C84CBC41D6E1718009B3E7D /* TSKPinConfigurationTests.m in Sources */,
				8C84CBC51D6E1718009B3E7D /* TSKPinningValidatorTests.m in Sources */,
				8C84CBC61D6E1718009B3E7D /* TSKPublicKeyAlgorithmTests.m in Sources */,
				8C84CBC71D6E1718009B3E7D /* TSKReporterTests.m in Sources */,
				8C84CBC81D6E1718009B3E7D /* TSKNSURLSessionTests.m in Sources */,
				8C84CBC91D6E1718009B3E7D /* TSKCertificateUtils.m in Sources */,
			);
			runOnlyForDeploymentPostprocessing = 0;
		};
		8C8716921B23A91D00267E1D /* Sources */ = {
			isa = PBXSourcesBuildPhase;
			buildActionMask = 2147483647;
			files = (
				0DB3B67D1DA3B26700DA730D /* assert.c in Sources */,
				0DB3B67E1DA3B26700DA730D /* registry_search.c in Sources */,
				0DB3B67F1DA3B26700DA730D /* trie_search.c in Sources */,
				0DB3B67C1DA3B24100DA730D /* init_registry_tables.c in Sources */,
				8C84CC0D1D6E3C67009B3E7D /* vendor_identifier.m in Sources */,
				8C5D98B41CEFF079008E654B /* parse_configuration.m in Sources */,
				8C8716B31B23A9F700267E1D /* TSKPinFailureReport.m in Sources */,
				8C8716B41B23A9FA00267E1D /* reporting_utils.m in Sources */,
				8C8716B81B23AA0D00267E1D /* TrustKit.m in Sources */,
				8C4346DB1E5B894A008023F9 /* configuration_utils.m in Sources */,
				8C8716B21B23A9F400267E1D /* TSKBackgroundReporter.m in Sources */,
				0E64A7601B867BA000CA164A /* TSKReportsRateLimiter.m in Sources */,
				8CD5F74C1BCB535E005801D8 /* TSKNSURLSessionDelegateProxy.m in Sources */,
				8CD5F7341BC5ED4A005801D8 /* TSKNSURLConnectionDelegateProxy.m in Sources */,
				8C0C904A1E3C41FA003851A8 /* TSKPinningValidator.m in Sources */,
				8C8716B61B23AA0800267E1D /* ssl_pin_verifier.m in Sources */,
				8CD0D4171BD42A7D004478C0 /* RSSwizzle.m in Sources */,
			);
			runOnlyForDeploymentPostprocessing = 0;
		};
		8CA6CBF81BAE2ADD00BDA419 /* Sources */ = {
			isa = PBXSourcesBuildPhase;
			buildActionMask = 2147483647;
			files = (
				8C84CCD21D6E5D5A009B3E7D /* init_registry_tables.c in Sources */,
				8C84CC0E1D6E3C67009B3E7D /* vendor_identifier.m in Sources */,
				FC1A090F1E57AC450055B12C /* TSKSPKIHashCache.m in Sources */,
				8CA6CC1A1BAE2B6600BDA419 /* TSKBackgroundReporter.m in Sources */,
				8CA6CC1C1BAE2B6600BDA419 /* TSKPinFailureReport.m in Sources */,
				8C84CCEA1D6E5D5A009B3E7D /* trie_search.c in Sources */,
				8CD5F74D1BCB535E005801D8 /* TSKNSURLSessionDelegateProxy.m in Sources */,
				8C5D98B51CEFF079008E654B /* parse_configuration.m in Sources */,
				8C84CCD81D6E5D5A009B3E7D /* registry_search.c in Sources */,
				8C84CCCC1D6E5D5A009B3E7D /* assert.c in Sources */,
				8C4346DC1E5B894A008023F9 /* configuration_utils.m in Sources */,
				8CA6CC1E1BAE2B6600BDA419 /* reporting_utils.m in Sources */,
				8CA6CC261BAE2B6A00BDA419 /* TrustKit.m in Sources */,
				8CA6CC151BAE2B6600BDA419 /* TSKReportsRateLimiter.m in Sources */,
				8CD5F7351BC5ED4A005801D8 /* TSKNSURLConnectionDelegateProxy.m in Sources */,
				8C0C904B1E3C41FB003851A8 /* TSKPinningValidator.m in Sources */,
				8CA6CC221BAE2B6A00BDA419 /* ssl_pin_verifier.m in Sources */,
				FC1A09051E57A4BB0055B12C /* TSKPinningValidatorResult.m in Sources */,
				8CD5F7451BCB06F4005801D8 /* RSSwizzle.m in Sources */,
			);
			runOnlyForDeploymentPostprocessing = 0;
		};
		8CA6CC021BAE2ADD00BDA419 /* Sources */ = {
			isa = PBXSourcesBuildPhase;
			buildActionMask = 2147483647;
			files = (
				8C80249E1D750D0100678959 /* TSKLoggerTests.m in Sources */,
				8CD5F7391BCB02A7005801D8 /* TSKNSURLConnectionTests.m in Sources */,
				FC4CAC7C1E96891A00DAC41E /* TSKReportsRateLimiterTests.m in Sources */,
				8CA6CC3A1BAE2C7C00BDA419 /* TSKReporterTests.m in Sources */,
				8CA6CC391BAE2C7200BDA419 /* TSKPinningValidatorTests.m in Sources */,
				8CA6CC3C1BAE2C8100BDA419 /* TSKPublicKeyAlgorithmTests.m in Sources */,
				8CA6CC3B1BAE2C7E00BDA419 /* TSKPinConfigurationTests.m in Sources */,
				8CD5F7581BCB7219005801D8 /* TSKNSURLSessionTests.m in Sources */,
				8CA6CC3D1BAE2C8500BDA419 /* TSKCertificateUtils.m in Sources */,
			);
			runOnlyForDeploymentPostprocessing = 0;
		};
		8CC5D2231D6E64D10074F515 /* Sources */ = {
			isa = PBXSourcesBuildPhase;
			buildActionMask = 2147483647;
			files = (
				8CC5D2241D6E64D10074F515 /* init_registry_tables.c in Sources */,
				8CC5D2251D6E64D10074F515 /* ssl_pin_verifier.m in Sources */,
				8CC5D2261D6E64D10074F515 /* vendor_identifier.m in Sources */,
				FC1A09111E57AC450055B12C /* TSKSPKIHashCache.m in Sources */,
				8CC5D2271D6E64D10074F515 /* TSKReportsRateLimiter.m in Sources */,
				8CC5D2281D6E64D10074F515 /* parse_configuration.m in Sources */,
				8CC5D2291D6E64D10074F515 /* trie_search.c in Sources */,
				8CC5D22A1D6E64D10074F515 /* TSKBackgroundReporter.m in Sources */,
				8CC5D22B1D6E64D10074F515 /* TSKNSURLSessionDelegateProxy.m in Sources */,
				8CC5D22D1D6E64D10074F515 /* registry_search.c in Sources */,
				8C4346DE1E5B894A008023F9 /* configuration_utils.m in Sources */,
				8CC5D22E1D6E64D10074F515 /* assert.c in Sources */,
				8CC5D22F1D6E64D10074F515 /* TSKPinFailureReport.m in Sources */,
				8CC5D2311D6E64D10074F515 /* TSKNSURLConnectionDelegateProxy.m in Sources */,
				8CC5D2321D6E64D10074F515 /* TrustKit.m in Sources */,
				8C0C904D1E3C41FE003851A8 /* TSKPinningValidator.m in Sources */,
				8CC5D2331D6E64D10074F515 /* reporting_utils.m in Sources */,
				FC1A09071E57A4BB0055B12C /* TSKPinningValidatorResult.m in Sources */,
				8CC5D2341D6E64D10074F515 /* RSSwizzle.m in Sources */,
			);
			runOnlyForDeploymentPostprocessing = 0;
		};
/* End PBXSourcesBuildPhase section */

/* Begin PBXTargetDependency section */
		8C8480551A896EE30017C155 /* PBXTargetDependency */ = {
			isa = PBXTargetDependency;
			target = 8C8480461A896EE30017C155 /* TrustKit */;
			targetProxy = 8C8480541A896EE30017C155 /* PBXContainerItemProxy */;
		};
		8C84CBE01D6E1762009B3E7D /* PBXTargetDependency */ = {
			isa = PBXTargetDependency;
			target = 8C84CB8F1D6E0981009B3E7D /* TrustKit tvOS */;
			targetProxy = 8C84CBDF1D6E1762009B3E7D /* PBXContainerItemProxy */;
		};
		8CA6CC091BAE2ADD00BDA419 /* PBXTargetDependency */ = {
			isa = PBXTargetDependency;
			target = 8CA6CBFC1BAE2ADD00BDA419 /* TrustKit OS X */;
			targetProxy = 8CA6CC081BAE2ADD00BDA419 /* PBXContainerItemProxy */;
		};
/* End PBXTargetDependency section */

/* Begin XCBuildConfiguration section */
		8C84805B1A896EE30017C155 /* Debug */ = {
			isa = XCBuildConfiguration;
			buildSettings = {
				ALWAYS_SEARCH_USER_PATHS = NO;
				APPLICATION_EXTENSION_API_ONLY = YES;
				CLANG_CXX_LANGUAGE_STANDARD = "gnu++0x";
				CLANG_CXX_LIBRARY = "libc++";
				CLANG_ENABLE_MODULES = YES;
				CLANG_ENABLE_OBJC_ARC = YES;
				CLANG_WARN_ASSIGN_ENUM = YES;
				CLANG_WARN_BOOL_CONVERSION = YES;
				CLANG_WARN_CONSTANT_CONVERSION = YES;
				CLANG_WARN_DIRECT_OBJC_ISA_USAGE = YES_ERROR;
				CLANG_WARN_EMPTY_BODY = YES;
				CLANG_WARN_ENUM_CONVERSION = YES;
				CLANG_WARN_IMPLICIT_SIGN_CONVERSION = YES;
				CLANG_WARN_INFINITE_RECURSION = YES;
				CLANG_WARN_INT_CONVERSION = YES;
				CLANG_WARN_OBJC_ROOT_CLASS = YES_ERROR;
				CLANG_WARN_SUSPICIOUS_IMPLICIT_CONVERSION = YES;
				CLANG_WARN_SUSPICIOUS_MOVE = YES;
				CLANG_WARN_UNREACHABLE_CODE = YES;
				CLANG_WARN__DUPLICATE_METHOD_MATCH = YES;
				"CODE_SIGN_IDENTITY[sdk=iphoneos*]" = "iPhone Developer";
				COPY_PHASE_STRIP = NO;
				CURRENT_PROJECT_VERSION = 1;
				DEFINES_MODULE = YES;
				ENABLE_BITCODE = YES;
				ENABLE_STRICT_OBJC_MSGSEND = YES;
				ENABLE_TESTABILITY = YES;
				GCC_C_LANGUAGE_STANDARD = gnu99;
				GCC_DYNAMIC_NO_PIC = NO;
				GCC_NO_COMMON_BLOCKS = YES;
				GCC_OPTIMIZATION_LEVEL = 0;
				GCC_PREPROCESSOR_DEFINITIONS = (
					"DEBUG=1",
					"$(inherited)",
				);
				GCC_TREAT_WARNINGS_AS_ERRORS = NO;
				GCC_WARN_64_TO_32_BIT_CONVERSION = YES;
				GCC_WARN_ABOUT_MISSING_FIELD_INITIALIZERS = YES;
				GCC_WARN_ABOUT_MISSING_NEWLINE = YES;
				GCC_WARN_ABOUT_MISSING_PROTOTYPES = YES;
				GCC_WARN_ABOUT_RETURN_TYPE = YES_ERROR;
				GCC_WARN_FOUR_CHARACTER_CONSTANTS = YES;
				GCC_WARN_INITIALIZER_NOT_FULLY_BRACKETED = YES;
				GCC_WARN_SHADOW = YES;
				GCC_WARN_SIGN_COMPARE = YES;
				GCC_WARN_UNDECLARED_SELECTOR = YES;
				GCC_WARN_UNINITIALIZED_AUTOS = YES_AGGRESSIVE;
				GCC_WARN_UNKNOWN_PRAGMAS = YES;
				GCC_WARN_UNUSED_FUNCTION = YES;
				GCC_WARN_UNUSED_VARIABLE = YES;
				MODULEMAP_FILE = "$(SRCROOT)/TrustKit/TrustKit.modulemap";
				MTL_ENABLE_DEBUG_INFO = YES;
				ONLY_ACTIVE_ARCH = YES;
				SDKROOT = macosx;
				SUPPORTED_PLATFORMS = "iphonesimulator iphoneos macosx";
				TARGETED_DEVICE_FAMILY = "1,2";
				VERSIONING_SYSTEM = "apple-generic";
				VERSION_INFO_PREFIX = "";
			};
			name = Debug;
		};
		8C84805C1A896EE30017C155 /* Release */ = {
			isa = XCBuildConfiguration;
			buildSettings = {
				ALWAYS_SEARCH_USER_PATHS = NO;
				APPLICATION_EXTENSION_API_ONLY = YES;
				CLANG_CXX_LANGUAGE_STANDARD = "gnu++0x";
				CLANG_CXX_LIBRARY = "libc++";
				CLANG_ENABLE_MODULES = YES;
				CLANG_ENABLE_OBJC_ARC = YES;
				CLANG_WARN_ASSIGN_ENUM = YES;
				CLANG_WARN_BOOL_CONVERSION = YES;
				CLANG_WARN_CONSTANT_CONVERSION = YES;
				CLANG_WARN_DIRECT_OBJC_ISA_USAGE = YES_ERROR;
				CLANG_WARN_EMPTY_BODY = YES;
				CLANG_WARN_ENUM_CONVERSION = YES;
				CLANG_WARN_IMPLICIT_SIGN_CONVERSION = YES;
				CLANG_WARN_INFINITE_RECURSION = YES;
				CLANG_WARN_INT_CONVERSION = YES;
				CLANG_WARN_OBJC_ROOT_CLASS = YES_ERROR;
				CLANG_WARN_SUSPICIOUS_IMPLICIT_CONVERSION = YES;
				CLANG_WARN_SUSPICIOUS_MOVE = YES;
				CLANG_WARN_UNREACHABLE_CODE = YES;
				CLANG_WARN__DUPLICATE_METHOD_MATCH = YES;
				"CODE_SIGN_IDENTITY[sdk=iphoneos*]" = "iPhone Developer";
				COPY_PHASE_STRIP = YES;
				CURRENT_PROJECT_VERSION = 1;
				DEFINES_MODULE = YES;
				ENABLE_BITCODE = YES;
				ENABLE_NS_ASSERTIONS = NO;
				ENABLE_STRICT_OBJC_MSGSEND = YES;
				GCC_C_LANGUAGE_STANDARD = gnu99;
				GCC_NO_COMMON_BLOCKS = YES;
				GCC_TREAT_WARNINGS_AS_ERRORS = NO;
				GCC_WARN_64_TO_32_BIT_CONVERSION = YES;
				GCC_WARN_ABOUT_MISSING_FIELD_INITIALIZERS = YES;
				GCC_WARN_ABOUT_MISSING_NEWLINE = YES;
				GCC_WARN_ABOUT_MISSING_PROTOTYPES = YES;
				GCC_WARN_ABOUT_RETURN_TYPE = YES_ERROR;
				GCC_WARN_FOUR_CHARACTER_CONSTANTS = YES;
				GCC_WARN_INITIALIZER_NOT_FULLY_BRACKETED = YES;
				GCC_WARN_SHADOW = YES;
				GCC_WARN_SIGN_COMPARE = YES;
				GCC_WARN_UNDECLARED_SELECTOR = YES;
				GCC_WARN_UNINITIALIZED_AUTOS = YES_AGGRESSIVE;
				GCC_WARN_UNKNOWN_PRAGMAS = YES;
				GCC_WARN_UNUSED_FUNCTION = YES;
				GCC_WARN_UNUSED_VARIABLE = YES;
				MODULEMAP_FILE = "$(SRCROOT)/TrustKit/TrustKit.modulemap";
				MTL_ENABLE_DEBUG_INFO = NO;
				SDKROOT = macosx;
				SUPPORTED_PLATFORMS = "iphonesimulator iphoneos macosx";
				TARGETED_DEVICE_FAMILY = "1,2";
				VALIDATE_PRODUCT = YES;
				VERSIONING_SYSTEM = "apple-generic";
				VERSION_INFO_PREFIX = "";
			};
			name = Release;
		};
		8C84805E1A896EE30017C155 /* Debug */ = {
			isa = XCBuildConfiguration;
			buildSettings = {
				APPLICATION_EXTENSION_API_ONLY = "$(inherited)";
				CODE_SIGN_IDENTITY = "iPhone Developer";
				"CODE_SIGN_IDENTITY[sdk=iphoneos*]" = "";
				COMBINE_HIDPI_IMAGES = YES;
				DEFINES_MODULE = YES;
				DYLIB_COMPATIBILITY_VERSION = 1;
				DYLIB_CURRENT_VERSION = 1;
				DYLIB_INSTALL_NAME_BASE = "@rpath";
				ENABLE_BITCODE = "$(inherited)";
				GCC_PRECOMPILE_PREFIX_HEADER = YES;
				GCC_PREFIX_HEADER = "TrustKit/TrustKit-Prefix.pch";
				GENERATE_PKGINFO_FILE = YES;
				INFOPLIST_FILE = TrustKit/Info.plist;
				INSTALL_PATH = "$(LOCAL_LIBRARY_DIR)/Frameworks";
				IPHONEOS_DEPLOYMENT_TARGET = 10.0;
				LD_RUNPATH_SEARCH_PATHS = "$(inherited) @executable_path/Frameworks @loader_path/Frameworks";
				LIBRARY_SEARCH_PATHS = "$(inherited)";
				MODULEMAP_FILE = "$(SRCROOT)/TrustKit/TrustKit.modulemap";
				ONLY_ACTIVE_ARCH = NO;
				PRODUCT_BUNDLE_IDENTIFIER = "com.datatheorem.$(PRODUCT_NAME:rfc1034identifier)";
				PRODUCT_NAME = "$(TARGET_NAME)";
				PROVISIONING_PROFILE = "";
				SDKROOT = iphoneos;
				SKIP_INSTALL = YES;
				SUPPORTED_PLATFORMS = "iphonesimulator iphoneos";
				VALID_ARCHS = "$(ARCHS_STANDARD)";
			};
			name = Debug;
		};
		8C84805F1A896EE30017C155 /* Release */ = {
			isa = XCBuildConfiguration;
			buildSettings = {
				APPLICATION_EXTENSION_API_ONLY = "$(inherited)";
				CODE_SIGN_IDENTITY = "iPhone Developer";
				"CODE_SIGN_IDENTITY[sdk=iphoneos*]" = "";
				COMBINE_HIDPI_IMAGES = YES;
				DEFINES_MODULE = YES;
				DYLIB_COMPATIBILITY_VERSION = 1;
				DYLIB_CURRENT_VERSION = 1;
				DYLIB_INSTALL_NAME_BASE = "@rpath";
				ENABLE_BITCODE = "$(inherited)";
				GCC_PRECOMPILE_PREFIX_HEADER = YES;
				GCC_PREFIX_HEADER = "TrustKit/TrustKit-Prefix.pch";
				GENERATE_PKGINFO_FILE = YES;
				INFOPLIST_FILE = TrustKit/Info.plist;
				INSTALL_PATH = "$(LOCAL_LIBRARY_DIR)/Frameworks";
				IPHONEOS_DEPLOYMENT_TARGET = 10.0;
				LD_RUNPATH_SEARCH_PATHS = "$(inherited) @executable_path/Frameworks @loader_path/Frameworks";
				LIBRARY_SEARCH_PATHS = "$(inherited)";
				MODULEMAP_FILE = "$(SRCROOT)/TrustKit/TrustKit.modulemap";
				PRODUCT_BUNDLE_IDENTIFIER = "com.datatheorem.$(PRODUCT_NAME:rfc1034identifier)";
				PRODUCT_NAME = "$(TARGET_NAME)";
				PROVISIONING_PROFILE = "";
				SDKROOT = iphoneos;
				SKIP_INSTALL = YES;
				SUPPORTED_PLATFORMS = "iphonesimulator iphoneos";
				VALID_ARCHS = "$(ARCHS_STANDARD)";
			};
			name = Release;
		};
		8C8480611A896EE30017C155 /* Debug */ = {
			isa = XCBuildConfiguration;
			buildSettings = {
				APPLICATION_EXTENSION_API_ONLY = NO;
				"CODE_SIGN_IDENTITY[sdk=iphoneos*]" = "";
				COMBINE_HIDPI_IMAGES = YES;
				ENABLE_BITCODE = NO;
				FRAMEWORK_SEARCH_PATHS = (
					"$(SDKROOT)",
					"$(inherited)",
					"$(PROJECT_DIR)/TrustKitTests/Dependencies/OCMock/iOS",
				);
				GCC_PREPROCESSOR_DEFINITIONS = (
					"DEBUG=1",
					"$(inherited)",
				);
				GCC_TREAT_WARNINGS_AS_ERRORS = YES;
				INFOPLIST_FILE = TrustKitTests/Info.plist;
				IPHONEOS_DEPLOYMENT_TARGET = 8.0;
				LD_RUNPATH_SEARCH_PATHS = "$(inherited) @executable_path/Frameworks @loader_path/Frameworks @loader_path/../Frameworks @executable_path/../Frameworks";
				MODULEMAP_FILE = "";
				ONLY_ACTIVE_ARCH = NO;
				PRODUCT_BUNDLE_IDENTIFIER = "com.datatheorem.$(PRODUCT_NAME:rfc1034identifier)";
				PRODUCT_NAME = "$(TARGET_NAME)";
				SDKROOT = iphoneos;
				SUPPORTED_PLATFORMS = "iphonesimulator iphoneos";
				VALID_ARCHS = "$(ARCHS_STANDARD)";
			};
			name = Debug;
		};
		8C8480621A896EE30017C155 /* Release */ = {
			isa = XCBuildConfiguration;
			buildSettings = {
				APPLICATION_EXTENSION_API_ONLY = NO;
				"CODE_SIGN_IDENTITY[sdk=iphoneos*]" = "";
				COMBINE_HIDPI_IMAGES = YES;
				ENABLE_BITCODE = NO;
				FRAMEWORK_SEARCH_PATHS = (
					"$(SDKROOT)",
					"$(inherited)",
					"$(PROJECT_DIR)/TrustKitTests/Dependencies/OCMock/iOS",
				);
				GCC_TREAT_WARNINGS_AS_ERRORS = YES;
				INFOPLIST_FILE = TrustKitTests/Info.plist;
				IPHONEOS_DEPLOYMENT_TARGET = 8.0;
				LD_RUNPATH_SEARCH_PATHS = "$(inherited) @executable_path/Frameworks @loader_path/Frameworks @loader_path/../Frameworks @executable_path/../Frameworks";
				MODULEMAP_FILE = "";
				ONLY_ACTIVE_ARCH = NO;
				PRODUCT_BUNDLE_IDENTIFIER = "com.datatheorem.$(PRODUCT_NAME:rfc1034identifier)";
				PRODUCT_NAME = "$(TARGET_NAME)";
				SDKROOT = iphoneos;
				SUPPORTED_PLATFORMS = "iphonesimulator iphoneos";
				VALID_ARCHS = "$(ARCHS_STANDARD)";
			};
			name = Release;
		};
		8C84CBB01D6E0981009B3E7D /* Debug */ = {
			isa = XCBuildConfiguration;
			buildSettings = {
				APPLICATION_EXTENSION_API_ONLY = "$(inherited)";
				CODE_SIGN_IDENTITY = "iPhone Developer";
				"CODE_SIGN_IDENTITY[sdk=appletvos*]" = "";
				"CODE_SIGN_IDENTITY[sdk=iphoneos*]" = "iPhone Developer";
				COMBINE_HIDPI_IMAGES = YES;
				DEFINES_MODULE = YES;
				DYLIB_COMPATIBILITY_VERSION = 1;
				DYLIB_CURRENT_VERSION = 1;
				DYLIB_INSTALL_NAME_BASE = "@rpath";
				ENABLE_BITCODE = "$(inherited)";
				INFOPLIST_FILE = "$(SRCROOT)/TrustKit/Info.plist";
				INSTALL_PATH = "$(LOCAL_LIBRARY_DIR)/Frameworks";
				IPHONEOS_DEPLOYMENT_TARGET = 8.0;
				LD_RUNPATH_SEARCH_PATHS = "$(inherited) @executable_path/Frameworks @loader_path/Frameworks";
				LIBRARY_SEARCH_PATHS = "$(inherited)";
				ONLY_ACTIVE_ARCH = NO;
				PRODUCT_BUNDLE_IDENTIFIER = com.datatheorem.TrustKit;
				PRODUCT_NAME = TrustKit;
				PROVISIONING_PROFILE = "";
				SDKROOT = appletvos;
				SKIP_INSTALL = YES;
				SUPPORTED_PLATFORMS = "appletvsimulator appletvos";
				TARGETED_DEVICE_FAMILY = 3;
				TVOS_DEPLOYMENT_TARGET = 10.0;
				VALID_ARCHS = "$(ARCHS_STANDARD)";
			};
			name = Debug;
		};
		8C84CBB11D6E0981009B3E7D /* Release */ = {
			isa = XCBuildConfiguration;
			buildSettings = {
				APPLICATION_EXTENSION_API_ONLY = "$(inherited)";
				CODE_SIGN_IDENTITY = "iPhone Developer";
				"CODE_SIGN_IDENTITY[sdk=appletvos*]" = "";
				"CODE_SIGN_IDENTITY[sdk=iphoneos*]" = "iPhone Developer";
				COMBINE_HIDPI_IMAGES = YES;
				DEFINES_MODULE = YES;
				DYLIB_COMPATIBILITY_VERSION = 1;
				DYLIB_CURRENT_VERSION = 1;
				DYLIB_INSTALL_NAME_BASE = "@rpath";
				ENABLE_BITCODE = "$(inherited)";
				INFOPLIST_FILE = "$(SRCROOT)/TrustKit/Info.plist";
				INSTALL_PATH = "$(LOCAL_LIBRARY_DIR)/Frameworks";
				IPHONEOS_DEPLOYMENT_TARGET = 8.0;
				LD_RUNPATH_SEARCH_PATHS = "$(inherited) @executable_path/Frameworks @loader_path/Frameworks";
				LIBRARY_SEARCH_PATHS = "$(inherited)";
				PRODUCT_BUNDLE_IDENTIFIER = com.datatheorem.TrustKit;
				PRODUCT_NAME = TrustKit;
				PROVISIONING_PROFILE = "";
				SDKROOT = appletvos;
				SKIP_INSTALL = YES;
				SUPPORTED_PLATFORMS = "appletvsimulator appletvos";
				TARGETED_DEVICE_FAMILY = 3;
				TVOS_DEPLOYMENT_TARGET = 10.0;
				VALID_ARCHS = "$(ARCHS_STANDARD)";
			};
			name = Release;
		};
		8C84CBDB1D6E1718009B3E7D /* Debug */ = {
			isa = XCBuildConfiguration;
			buildSettings = {
				APPLICATION_EXTENSION_API_ONLY = NO;
				"CODE_SIGN_IDENTITY[sdk=iphoneos*]" = "";
				COMBINE_HIDPI_IMAGES = YES;
				ENABLE_BITCODE = NO;
				FRAMEWORK_SEARCH_PATHS = (
					"$(SDKROOT)",
					"$(inherited)",
					"$(PROJECT_DIR)/TrustKitTests/Dependencies/OCMock/tvOS",
				);
				GCC_PREPROCESSOR_DEFINITIONS = (
					"DEBUG=1",
					"$(inherited)",
				);
				GCC_TREAT_WARNINGS_AS_ERRORS = YES;
				INFOPLIST_FILE = TrustKitTests/Info.plist;
				LD_RUNPATH_SEARCH_PATHS = "$(inherited) @executable_path/Frameworks @loader_path/Frameworks @loader_path/../Frameworks @executable_path/../Frameworks";
				MODULEMAP_FILE = "";
				ONLY_ACTIVE_ARCH = NO;
				PRODUCT_BUNDLE_IDENTIFIER = "com.datatheorem.$(PRODUCT_NAME:rfc1034identifier)";
				PRODUCT_NAME = "$(TARGET_NAME)";
				SDKROOT = appletvos;
				SUPPORTED_PLATFORMS = "appletvsimulator appletvos";
				TARGETED_DEVICE_FAMILY = 3;
				TVOS_DEPLOYMENT_TARGET = 10.0;
				VALID_ARCHS = "$(ARCHS_STANDARD)";
			};
			name = Debug;
		};
		8C84CBDC1D6E1718009B3E7D /* Release */ = {
			isa = XCBuildConfiguration;
			buildSettings = {
				APPLICATION_EXTENSION_API_ONLY = NO;
				"CODE_SIGN_IDENTITY[sdk=iphoneos*]" = "";
				COMBINE_HIDPI_IMAGES = YES;
				ENABLE_BITCODE = NO;
				FRAMEWORK_SEARCH_PATHS = (
					"$(SDKROOT)",
					"$(inherited)",
					"$(PROJECT_DIR)/TrustKitTests/Dependencies/OCMock/tvOS",
				);
				GCC_TREAT_WARNINGS_AS_ERRORS = YES;
				INFOPLIST_FILE = TrustKitTests/Info.plist;
				LD_RUNPATH_SEARCH_PATHS = "$(inherited) @executable_path/Frameworks @loader_path/Frameworks @loader_path/../Frameworks @executable_path/../Frameworks";
				MODULEMAP_FILE = "";
				ONLY_ACTIVE_ARCH = NO;
				PRODUCT_BUNDLE_IDENTIFIER = "com.datatheorem.$(PRODUCT_NAME:rfc1034identifier)";
				PRODUCT_NAME = "$(TARGET_NAME)";
				SDKROOT = appletvos;
				SUPPORTED_PLATFORMS = "appletvsimulator appletvos";
				TARGETED_DEVICE_FAMILY = 3;
				TVOS_DEPLOYMENT_TARGET = 10.0;
				VALID_ARCHS = "$(ARCHS_STANDARD)";
			};
			name = Release;
		};
		8C8716A71B23A91D00267E1D /* Debug */ = {
			isa = XCBuildConfiguration;
			buildSettings = {
				APPLICATION_EXTENSION_API_ONLY = "$(inherited)";
				COMBINE_HIDPI_IMAGES = YES;
				DEBUG_INFORMATION_FORMAT = "dwarf-with-dsym";
				ENABLE_BITCODE = "$(inherited)";
				GCC_NO_COMMON_BLOCKS = YES;
				GCC_PREPROCESSOR_DEFINITIONS = (
					"DEBUG=1",
					"$(inherited)",
				);
				IPHONEOS_DEPLOYMENT_TARGET = 8.0;
				LIBRARY_SEARCH_PATHS = "$(inherited)";
				ONLY_ACTIVE_ARCH = NO;
				OTHER_LDFLAGS = "-ObjC";
				PRODUCT_NAME = "$(TARGET_NAME)";
				SDKROOT = iphoneos;
				SKIP_INSTALL = YES;
				SUPPORTED_PLATFORMS = "iphonesimulator iphoneos";
			};
			name = Debug;
		};
		8C8716A81B23A91D00267E1D /* Release */ = {
			isa = XCBuildConfiguration;
			buildSettings = {
				APPLICATION_EXTENSION_API_ONLY = "$(inherited)";
				COMBINE_HIDPI_IMAGES = YES;
				COPY_PHASE_STRIP = NO;
				DEBUG_INFORMATION_FORMAT = "dwarf-with-dsym";
				ENABLE_BITCODE = "$(inherited)";
				GCC_NO_COMMON_BLOCKS = YES;
				IPHONEOS_DEPLOYMENT_TARGET = 8.0;
				LIBRARY_SEARCH_PATHS = "$(inherited)";
				OTHER_LDFLAGS = "-ObjC";
				PRODUCT_NAME = "$(TARGET_NAME)";
				SDKROOT = iphoneos;
				SKIP_INSTALL = YES;
				SUPPORTED_PLATFORMS = "iphonesimulator iphoneos";
			};
			name = Release;
		};
		8CA6CC0E1BAE2ADD00BDA419 /* Debug */ = {
			isa = XCBuildConfiguration;
			buildSettings = {
				CODE_SIGN_IDENTITY = "";
				"CODE_SIGN_IDENTITY[sdk=iphoneos*]" = "";
				COMBINE_HIDPI_IMAGES = YES;
				DEBUG_INFORMATION_FORMAT = dwarf;
				DEFINES_MODULE = YES;
				DYLIB_COMPATIBILITY_VERSION = 1;
				DYLIB_CURRENT_VERSION = 1;
				DYLIB_INSTALL_NAME_BASE = "@rpath";
				ENABLE_BITCODE = NO;
				FRAMEWORK_VERSION = A;
				GCC_NO_COMMON_BLOCKS = YES;
				INFOPLIST_FILE = "$(SRCROOT)/TrustKit/Info.plist";
				INSTALL_PATH = "$(LOCAL_LIBRARY_DIR)/Frameworks";
				LD_RUNPATH_SEARCH_PATHS = "$(inherited) @executable_path/../Frameworks @loader_path/Frameworks";
				LIBRARY_SEARCH_PATHS = "$(inherited)";
				MACOSX_DEPLOYMENT_TARGET = 10.9;
				ONLY_ACTIVE_ARCH = NO;
				PRODUCT_BUNDLE_IDENTIFIER = com.datatheorem.TrustKit;
				PRODUCT_NAME = TrustKit;
				SKIP_INSTALL = YES;
				SUPPORTED_PLATFORMS = macosx;
				VALID_ARCHS = "$(ARCHS_STANDARD)";
			};
			name = Debug;
		};
		8CA6CC0F1BAE2ADD00BDA419 /* Release */ = {
			isa = XCBuildConfiguration;
			buildSettings = {
				CODE_SIGN_IDENTITY = "";
				COMBINE_HIDPI_IMAGES = YES;
				COPY_PHASE_STRIP = NO;
				DEBUG_INFORMATION_FORMAT = "dwarf-with-dsym";
				DEFINES_MODULE = YES;
				DYLIB_COMPATIBILITY_VERSION = 1;
				DYLIB_CURRENT_VERSION = 1;
				DYLIB_INSTALL_NAME_BASE = "@rpath";
				ENABLE_BITCODE = NO;
				FRAMEWORK_VERSION = A;
				GCC_NO_COMMON_BLOCKS = YES;
				INFOPLIST_FILE = "$(SRCROOT)/TrustKit/Info.plist";
				INSTALL_PATH = "$(LOCAL_LIBRARY_DIR)/Frameworks";
				LD_RUNPATH_SEARCH_PATHS = "$(inherited) @executable_path/../Frameworks @loader_path/Frameworks";
				LIBRARY_SEARCH_PATHS = "$(inherited)";
				MACOSX_DEPLOYMENT_TARGET = 10.9;
				ONLY_ACTIVE_ARCH = NO;
				PRODUCT_BUNDLE_IDENTIFIER = com.datatheorem.TrustKit;
				PRODUCT_NAME = TrustKit;
				SKIP_INSTALL = YES;
				SUPPORTED_PLATFORMS = macosx;
				VALID_ARCHS = "$(ARCHS_STANDARD)";
			};
			name = Release;
		};
		8CA6CC101BAE2ADD00BDA419 /* Debug */ = {
			isa = XCBuildConfiguration;
			buildSettings = {
				CODE_SIGN_IDENTITY = "";
				COMBINE_HIDPI_IMAGES = YES;
				DEBUG_INFORMATION_FORMAT = dwarf;
				ENABLE_BITCODE = NO;
				FRAMEWORK_SEARCH_PATHS = (
					"$(inherited)",
					"$(PROJECT_DIR)/TrustKitTests/Dependencies/OCMock/Mac",
				);
				GCC_NO_COMMON_BLOCKS = YES;
				INFOPLIST_FILE = TrustKitTests/Info.plist;
				LD_RUNPATH_SEARCH_PATHS = "$(inherited) @executable_path/../Frameworks @loader_path/../Frameworks";
				MACOSX_DEPLOYMENT_TARGET = 10.9;
				MODULEMAP_FILE = "";
				ONLY_ACTIVE_ARCH = NO;
				PRODUCT_BUNDLE_IDENTIFIER = "com.datatheorem.TrustKit-OS-XTests";
				PRODUCT_NAME = "$(TARGET_NAME)";
				SUPPORTED_PLATFORMS = macosx;
				VALID_ARCHS = "$(ARCHS_STANDARD)";
			};
			name = Debug;
		};
		8CA6CC111BAE2ADD00BDA419 /* Release */ = {
			isa = XCBuildConfiguration;
			buildSettings = {
				CODE_SIGN_IDENTITY = "";
				COMBINE_HIDPI_IMAGES = YES;
				COPY_PHASE_STRIP = NO;
				DEBUG_INFORMATION_FORMAT = "dwarf-with-dsym";
				ENABLE_BITCODE = NO;
				FRAMEWORK_SEARCH_PATHS = (
					"$(inherited)",
					"$(PROJECT_DIR)/TrustKitTests/Dependencies/OCMock/Mac",
				);
				GCC_NO_COMMON_BLOCKS = YES;
				INFOPLIST_FILE = TrustKitTests/Info.plist;
				LD_RUNPATH_SEARCH_PATHS = "$(inherited) @executable_path/../Frameworks @loader_path/../Frameworks";
				MACOSX_DEPLOYMENT_TARGET = 10.9;
				MODULEMAP_FILE = "";
				ONLY_ACTIVE_ARCH = NO;
				PRODUCT_BUNDLE_IDENTIFIER = "com.datatheorem.TrustKit-OS-XTests";
				PRODUCT_NAME = "$(TARGET_NAME)";
				SUPPORTED_PLATFORMS = macosx;
				VALID_ARCHS = "$(ARCHS_STANDARD)";
			};
			name = Release;
		};
		8CC5D24C1D6E64D10074F515 /* Debug */ = {
			isa = XCBuildConfiguration;
			buildSettings = {
				APPLICATION_EXTENSION_API_ONLY = "$(inherited)";
				CODE_SIGN_IDENTITY = "iPhone Developer";
				"CODE_SIGN_IDENTITY[sdk=iphoneos*]" = "iPhone Developer";
				"CODE_SIGN_IDENTITY[sdk=watchos*]" = "";
				COMBINE_HIDPI_IMAGES = YES;
				DEFINES_MODULE = YES;
				DYLIB_COMPATIBILITY_VERSION = 1;
				DYLIB_CURRENT_VERSION = 1;
				DYLIB_INSTALL_NAME_BASE = "@rpath";
				ENABLE_BITCODE = "$(inherited)";
				INFOPLIST_FILE = "$(SRCROOT)/TrustKit/Info.plist";
				INSTALL_PATH = "$(LOCAL_LIBRARY_DIR)/Frameworks";
				IPHONEOS_DEPLOYMENT_TARGET = 8.0;
				LD_RUNPATH_SEARCH_PATHS = "$(inherited) @executable_path/Frameworks @loader_path/Frameworks";
				LIBRARY_SEARCH_PATHS = "$(inherited)";
				ONLY_ACTIVE_ARCH = NO;
				PRODUCT_BUNDLE_IDENTIFIER = "com.datatheorem.$(PRODUCT_NAME:rfc1034identifier)";
				PRODUCT_NAME = TrustKit;
				PROVISIONING_PROFILE = "";
				SDKROOT = watchos;
				SKIP_INSTALL = YES;
				SUPPORTED_PLATFORMS = "watchsimulator watchos";
				TARGETED_DEVICE_FAMILY = 4;
				VALID_ARCHS = "$(ARCHS_STANDARD)";
				WATCHOS_DEPLOYMENT_TARGET = 3.0;
			};
			name = Debug;
		};
		8CC5D24D1D6E64D10074F515 /* Release */ = {
			isa = XCBuildConfiguration;
			buildSettings = {
				APPLICATION_EXTENSION_API_ONLY = "$(inherited)";
				CODE_SIGN_IDENTITY = "iPhone Developer";
				"CODE_SIGN_IDENTITY[sdk=iphoneos*]" = "iPhone Developer";
				"CODE_SIGN_IDENTITY[sdk=watchos*]" = "";
				COMBINE_HIDPI_IMAGES = YES;
				DEFINES_MODULE = YES;
				DYLIB_COMPATIBILITY_VERSION = 1;
				DYLIB_CURRENT_VERSION = 1;
				DYLIB_INSTALL_NAME_BASE = "@rpath";
				ENABLE_BITCODE = "$(inherited)";
				INFOPLIST_FILE = "$(SRCROOT)/TrustKit/Info.plist";
				INSTALL_PATH = "$(LOCAL_LIBRARY_DIR)/Frameworks";
				IPHONEOS_DEPLOYMENT_TARGET = 8.0;
				LD_RUNPATH_SEARCH_PATHS = "$(inherited) @executable_path/Frameworks @loader_path/Frameworks";
				LIBRARY_SEARCH_PATHS = "$(inherited)";
				PRODUCT_BUNDLE_IDENTIFIER = "com.datatheorem.$(PRODUCT_NAME:rfc1034identifier)";
				PRODUCT_NAME = TrustKit;
				PROVISIONING_PROFILE = "";
				SDKROOT = watchos;
				SKIP_INSTALL = YES;
				SUPPORTED_PLATFORMS = "watchsimulator watchos";
				TARGETED_DEVICE_FAMILY = 4;
				VALID_ARCHS = "$(ARCHS_STANDARD)";
				WATCHOS_DEPLOYMENT_TARGET = 3.0;
			};
			name = Release;
		};
/* End XCBuildConfiguration section */

/* Begin XCConfigurationList section */
		8C8480411A896EE30017C155 /* Build configuration list for PBXProject "TrustKit" */ = {
			isa = XCConfigurationList;
			buildConfigurations = (
				8C84805B1A896EE30017C155 /* Debug */,
				8C84805C1A896EE30017C155 /* Release */,
			);
			defaultConfigurationIsVisible = 0;
			defaultConfigurationName = Release;
		};
		8C84805D1A896EE30017C155 /* Build configuration list for PBXNativeTarget "TrustKit" */ = {
			isa = XCConfigurationList;
			buildConfigurations = (
				8C84805E1A896EE30017C155 /* Debug */,
				8C84805F1A896EE30017C155 /* Release */,
			);
			defaultConfigurationIsVisible = 0;
			defaultConfigurationName = Release;
		};
		8C8480601A896EE30017C155 /* Build configuration list for PBXNativeTarget "TrustKitTests" */ = {
			isa = XCConfigurationList;
			buildConfigurations = (
				8C8480611A896EE30017C155 /* Debug */,
				8C8480621A896EE30017C155 /* Release */,
			);
			defaultConfigurationIsVisible = 0;
			defaultConfigurationName = Release;
		};
		8C84CBAF1D6E0981009B3E7D /* Build configuration list for PBXNativeTarget "TrustKit tvOS" */ = {
			isa = XCConfigurationList;
			buildConfigurations = (
				8C84CBB01D6E0981009B3E7D /* Debug */,
				8C84CBB11D6E0981009B3E7D /* Release */,
			);
			defaultConfigurationIsVisible = 0;
			defaultConfigurationName = Release;
		};
		8C84CBDA1D6E1718009B3E7D /* Build configuration list for PBXNativeTarget "TrustKit tvOS Tests" */ = {
			isa = XCConfigurationList;
			buildConfigurations = (
				8C84CBDB1D6E1718009B3E7D /* Debug */,
				8C84CBDC1D6E1718009B3E7D /* Release */,
			);
			defaultConfigurationIsVisible = 0;
			defaultConfigurationName = Release;
		};
		8C8716AB1B23A91D00267E1D /* Build configuration list for PBXNativeTarget "TrustKit_Static" */ = {
			isa = XCConfigurationList;
			buildConfigurations = (
				8C8716A71B23A91D00267E1D /* Debug */,
				8C8716A81B23A91D00267E1D /* Release */,
			);
			defaultConfigurationIsVisible = 0;
			defaultConfigurationName = Release;
		};
		8CA6CC121BAE2ADD00BDA419 /* Build configuration list for PBXNativeTarget "TrustKit OS X" */ = {
			isa = XCConfigurationList;
			buildConfigurations = (
				8CA6CC0E1BAE2ADD00BDA419 /* Debug */,
				8CA6CC0F1BAE2ADD00BDA419 /* Release */,
			);
			defaultConfigurationIsVisible = 0;
			defaultConfigurationName = Release;
		};
		8CA6CC131BAE2ADD00BDA419 /* Build configuration list for PBXNativeTarget "TrustKit OS XTests" */ = {
			isa = XCConfigurationList;
			buildConfigurations = (
				8CA6CC101BAE2ADD00BDA419 /* Debug */,
				8CA6CC111BAE2ADD00BDA419 /* Release */,
			);
			defaultConfigurationIsVisible = 0;
			defaultConfigurationName = Release;
		};
		8CC5D24B1D6E64D10074F515 /* Build configuration list for PBXNativeTarget "TrustKit watchOS" */ = {
			isa = XCConfigurationList;
			buildConfigurations = (
				8CC5D24C1D6E64D10074F515 /* Debug */,
				8CC5D24D1D6E64D10074F515 /* Release */,
			);
			defaultConfigurationIsVisible = 0;
			defaultConfigurationName = Release;
		};
/* End XCConfigurationList section */
	};
	rootObject = 8C84803E1A896EE30017C155 /* Project object */;
}<|MERGE_RESOLUTION|>--- conflicted
+++ resolved
@@ -535,11 +535,6 @@
 		8C8480491A896EE30017C155 /* TrustKit */ = {
 			isa = PBXGroup;
 			children = (
-				8C0C90111E3C196A003851A8 /* TrustKit.modulemap */,
-<<<<<<< HEAD
-=======
-				8CA6CC571BAF60DA00BDA419 /* Swizzling */,
->>>>>>> e037bace
 				8CE919281AEA0F61002B29AE /* Dependencies */,
 				8CA6CC571BAF60DA00BDA419 /* Swizzling */,
 				8CE919201AEA0745002B29AE /* Reporting */,
@@ -562,6 +557,7 @@
 		8C84804A1A896EE30017C155 /* Supporting Files */ = {
 			isa = PBXGroup;
 			children = (
+				8C0C90111E3C196A003851A8 /* TrustKit.modulemap */,
 				8C84804B1A896EE30017C155 /* Info.plist */,
 				FC4CAC801E96A95D00DAC41E /* TSKTrustKit-Umbrella.h */,
 				FC06FE7F1E7C3FFA00AF0B4D /* TrustKit-Prefix.pch */,
