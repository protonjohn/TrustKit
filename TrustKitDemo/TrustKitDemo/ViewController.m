--- conflicted
+++ resolved
@@ -31,23 +31,12 @@
 {
     [super viewDidLoad];
     
-<<<<<<< HEAD
-    self.destinationWebView.delegate = self;
-    
-    self.session = [NSURLSession sessionWithConfiguration:[NSURLSessionConfiguration ephemeralSessionConfiguration]
-                                                 delegate:self
-                                            delegateQueue:nil];
-
-    // First demonstrate pinning failure
-    [self loadUrlWithPinningFailure];
-=======
     self.invalidPinBtn.layer.cornerRadius = 4;
     self.validPinBtn.layer.cornerRadius = 4;
     
     self.session = [NSURLSession sessionWithConfiguration:[NSURLSessionConfiguration ephemeralSessionConfiguration] delegate:self delegateQueue:nil];
     
     activityIndicator = [[UIActivityIndicatorView alloc] initWithActivityIndicatorStyle:UIActivityIndicatorViewStyleGray];
->>>>>>> 166c3a81
 }
 
 
